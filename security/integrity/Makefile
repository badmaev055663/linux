--- conflicted
+++ resolved
@@ -14,12 +14,8 @@
 				      platform_certs/load_uefi.o \
 				      platform_certs/keyring_handler.o
 integrity-$(CONFIG_LOAD_IPL_KEYS) += platform_certs/load_ipl_s390.o
-<<<<<<< HEAD
-
-=======
 integrity-$(CONFIG_LOAD_PPC_KEYS) += platform_certs/efi_parser.o \
                                      platform_certs/load_powerpc.o \
                                      platform_certs/keyring_handler.o
->>>>>>> b08baef0
 obj-$(CONFIG_IMA)			+= ima/
 obj-$(CONFIG_EVM)			+= evm/