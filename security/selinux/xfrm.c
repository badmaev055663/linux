/*
 *  NSA Security-Enhanced Linux (SELinux) security module
 *
 *  This file contains the SELinux XFRM hook function implementations.
 *
 *  Authors:  Serge Hallyn <sergeh@us.ibm.com>
 *	      Trent Jaeger <jaegert@us.ibm.com>
 *
 *  Updated: Venkat Yekkirala <vyekkirala@TrustedCS.com>
 *
 *           Granular IPSec Associations for use in MLS environments.
 *
 *  Copyright (C) 2005 International Business Machines Corporation
 *  Copyright (C) 2006 Trusted Computer Solutions, Inc.
 *
 *	This program is free software; you can redistribute it and/or modify
 *	it under the terms of the GNU General Public License version 2,
 *	as published by the Free Software Foundation.
 */

/*
 * USAGE:
 * NOTES:
 *   1. Make sure to enable the following options in your kernel config:
 *	CONFIG_SECURITY=y
 *	CONFIG_SECURITY_NETWORK=y
 *	CONFIG_SECURITY_NETWORK_XFRM=y
 *	CONFIG_SECURITY_SELINUX=m/y
 * ISSUES:
 *   1. Caching packets, so they are not dropped during negotiation
 *   2. Emulating a reasonable SO_PEERSEC across machines
 *   3. Testing addition of sk_policy's with security context via setsockopt
 */
#include <linux/kernel.h>
#include <linux/init.h>
#include <linux/security.h>
#include <linux/types.h>
#include <linux/netfilter.h>
#include <linux/netfilter_ipv4.h>
#include <linux/netfilter_ipv6.h>
#include <linux/slab.h>
#include <linux/ip.h>
#include <linux/tcp.h>
#include <linux/skbuff.h>
#include <linux/xfrm.h>
#include <net/xfrm.h>
#include <net/checksum.h>
#include <net/udp.h>
#include <linux/atomic.h>

#include "avc.h"
#include "objsec.h"
#include "xfrm.h"

/* Labeled XFRM instance counter */
atomic_t selinux_xfrm_refcount = ATOMIC_INIT(0);

/*
 * Returns true if the context is an LSM/SELinux context.
 */
static inline int selinux_authorizable_ctx(struct xfrm_sec_ctx *ctx)
{
	return (ctx &&
		(ctx->ctx_doi == XFRM_SC_DOI_LSM) &&
		(ctx->ctx_alg == XFRM_SC_ALG_SELINUX));
}

/*
 * Returns true if the xfrm contains a security blob for SELinux.
 */
static inline int selinux_authorizable_xfrm(struct xfrm_state *x)
{
	return selinux_authorizable_ctx(x->security);
}

/*
 * Allocates a xfrm_sec_state and populates it using the supplied security
 * xfrm_user_sec_ctx context.
 */
static int selinux_xfrm_alloc_user(struct xfrm_sec_ctx **ctxp,
				   struct xfrm_user_sec_ctx *uctx)
{
	int rc;
	const struct task_security_struct *tsec = current_security();
	struct xfrm_sec_ctx *ctx = NULL;
	u32 str_len;

	if (ctxp == NULL || uctx == NULL ||
	    uctx->ctx_doi != XFRM_SC_DOI_LSM ||
	    uctx->ctx_alg != XFRM_SC_ALG_SELINUX)
		return -EINVAL;
<<<<<<< HEAD

	str_len = uctx->ctx_len;
	if (str_len >= PAGE_SIZE)
		return -ENOMEM;

	ctx = kmalloc(sizeof(*ctx) + str_len + 1, GFP_KERNEL);
	if (!ctx)
		return -ENOMEM;

	ctx->ctx_doi = XFRM_SC_DOI_LSM;
	ctx->ctx_alg = XFRM_SC_ALG_SELINUX;
	ctx->ctx_len = str_len;
	memcpy(ctx->ctx_str, &uctx[1], str_len);
	ctx->ctx_str[str_len] = '\0';
	rc = security_context_to_sid(ctx->ctx_str, str_len, &ctx->ctx_sid);
	if (rc)
		goto err;

	rc = avc_has_perm(tsec->sid, ctx->ctx_sid,
			  SECCLASS_ASSOCIATION, ASSOCIATION__SETCONTEXT, NULL);
	if (rc)
		goto err;

=======

	str_len = uctx->ctx_len;
	if (str_len >= PAGE_SIZE)
		return -ENOMEM;

	ctx = kmalloc(sizeof(*ctx) + str_len + 1, GFP_KERNEL);
	if (!ctx)
		return -ENOMEM;

	ctx->ctx_doi = XFRM_SC_DOI_LSM;
	ctx->ctx_alg = XFRM_SC_ALG_SELINUX;
	ctx->ctx_len = str_len;
	memcpy(ctx->ctx_str, &uctx[1], str_len);
	ctx->ctx_str[str_len] = '\0';
	rc = security_context_to_sid(ctx->ctx_str, str_len, &ctx->ctx_sid);
	if (rc)
		goto err;

	rc = avc_has_perm(tsec->sid, ctx->ctx_sid,
			  SECCLASS_ASSOCIATION, ASSOCIATION__SETCONTEXT, NULL);
	if (rc)
		goto err;

>>>>>>> c0828e50
	*ctxp = ctx;
	atomic_inc(&selinux_xfrm_refcount);
	return 0;

err:
	kfree(ctx);
	return rc;
}

/*
 * Free the xfrm_sec_ctx structure.
 */
static void selinux_xfrm_free(struct xfrm_sec_ctx *ctx)
{
	if (!ctx)
		return;

	atomic_dec(&selinux_xfrm_refcount);
	kfree(ctx);
}

/*
 * Authorize the deletion of a labeled SA or policy rule.
 */
static int selinux_xfrm_delete(struct xfrm_sec_ctx *ctx)
{
	const struct task_security_struct *tsec = current_security();

	if (!ctx)
		return 0;

	return avc_has_perm(tsec->sid, ctx->ctx_sid,
			    SECCLASS_ASSOCIATION, ASSOCIATION__SETCONTEXT,
			    NULL);
}

/*
 * LSM hook implementation that authorizes that a flow can use a xfrm policy
 * rule.
 */
int selinux_xfrm_policy_lookup(struct xfrm_sec_ctx *ctx, u32 fl_secid, u8 dir)
{
	int rc;

	/* All flows should be treated as polmatch'ing an otherwise applicable
	 * "non-labeled" policy. This would prevent inadvertent "leaks". */
	if (!ctx)
		return 0;

	/* Context sid is either set to label or ANY_ASSOC */
	if (!selinux_authorizable_ctx(ctx))
		return -EINVAL;

	rc = avc_has_perm(fl_secid, ctx->ctx_sid,
			  SECCLASS_ASSOCIATION, ASSOCIATION__POLMATCH, NULL);
	return (rc == -EACCES ? -ESRCH : rc);
}

/*
 * LSM hook implementation that authorizes that a state matches
 * the given policy, flow combo.
 */
int selinux_xfrm_state_pol_flow_match(struct xfrm_state *x,
				      struct xfrm_policy *xp,
				      const struct flowi *fl)
{
	u32 state_sid;

	if (!xp->security)
		if (x->security)
			/* unlabeled policy and labeled SA can't match */
			return 0;
		else
			/* unlabeled policy and unlabeled SA match all flows */
			return 1;
	else
		if (!x->security)
			/* unlabeled SA and labeled policy can't match */
			return 0;
		else
			if (!selinux_authorizable_xfrm(x))
				/* Not a SELinux-labeled SA */
				return 0;

	state_sid = x->security->ctx_sid;

	if (fl->flowi_secid != state_sid)
		return 0;

	/* We don't need a separate SA Vs. policy polmatch check since the SA
	 * is now of the same label as the flow and a flow Vs. policy polmatch
	 * check had already happened in selinux_xfrm_policy_lookup() above. */
	return (avc_has_perm(fl->flowi_secid, state_sid,
			    SECCLASS_ASSOCIATION, ASSOCIATION__SENDTO,
			    NULL) ? 0 : 1);
}

<<<<<<< HEAD
/*
 * LSM hook implementation that checks and/or returns the xfrm sid for the
 * incoming packet.
 */
int selinux_xfrm_decode_session(struct sk_buff *skb, u32 *sid, int ckall)
{
	u32 sid_session = SECSID_NULL;
	struct sec_path *sp;

	if (skb == NULL)
		goto out;
=======
static u32 selinux_xfrm_skb_sid_egress(struct sk_buff *skb)
{
	struct dst_entry *dst = skb_dst(skb);
	struct xfrm_state *x;

	if (dst == NULL)
		return SECSID_NULL;
	x = dst->xfrm;
	if (x == NULL || !selinux_authorizable_xfrm(x))
		return SECSID_NULL;

	return x->security->ctx_sid;
}

static int selinux_xfrm_skb_sid_ingress(struct sk_buff *skb,
					u32 *sid, int ckall)
{
	u32 sid_session = SECSID_NULL;
	struct sec_path *sp = skb->sp;
>>>>>>> c0828e50

	if (sp) {
		int i;

		for (i = sp->len - 1; i >= 0; i--) {
			struct xfrm_state *x = sp->xvec[i];
			if (selinux_authorizable_xfrm(x)) {
				struct xfrm_sec_ctx *ctx = x->security;

				if (sid_session == SECSID_NULL) {
					sid_session = ctx->ctx_sid;
					if (!ckall)
						goto out;
				} else if (sid_session != ctx->ctx_sid) {
					*sid = SECSID_NULL;
					return -EINVAL;
				}
			}
		}
	}

out:
	*sid = sid_session;
	return 0;
<<<<<<< HEAD
=======
}

/*
 * LSM hook implementation that checks and/or returns the xfrm sid for the
 * incoming packet.
 */
int selinux_xfrm_decode_session(struct sk_buff *skb, u32 *sid, int ckall)
{
	if (skb == NULL) {
		*sid = SECSID_NULL;
		return 0;
	}
	return selinux_xfrm_skb_sid_ingress(skb, sid, ckall);
}

int selinux_xfrm_skb_sid(struct sk_buff *skb, u32 *sid)
{
	int rc;

	rc = selinux_xfrm_skb_sid_ingress(skb, sid, 0);
	if (rc == 0 && *sid == SECSID_NULL)
		*sid = selinux_xfrm_skb_sid_egress(skb);

	return rc;
>>>>>>> c0828e50
}

/*
 * LSM hook implementation that allocs and transfers uctx spec to xfrm_policy.
 */
int selinux_xfrm_policy_alloc(struct xfrm_sec_ctx **ctxp,
			      struct xfrm_user_sec_ctx *uctx)
{
	return selinux_xfrm_alloc_user(ctxp, uctx);
}

/*
 * LSM hook implementation that copies security data structure from old to new
 * for policy cloning.
 */
int selinux_xfrm_policy_clone(struct xfrm_sec_ctx *old_ctx,
			      struct xfrm_sec_ctx **new_ctxp)
{
	struct xfrm_sec_ctx *new_ctx;

	if (!old_ctx)
		return 0;

	new_ctx = kmemdup(old_ctx, sizeof(*old_ctx) + old_ctx->ctx_len,
			  GFP_ATOMIC);
	if (!new_ctx)
		return -ENOMEM;
	atomic_inc(&selinux_xfrm_refcount);
	*new_ctxp = new_ctx;

	return 0;
}

/*
 * LSM hook implementation that frees xfrm_sec_ctx security information.
 */
void selinux_xfrm_policy_free(struct xfrm_sec_ctx *ctx)
{
	selinux_xfrm_free(ctx);
}

/*
 * LSM hook implementation that authorizes deletion of labeled policies.
 */
int selinux_xfrm_policy_delete(struct xfrm_sec_ctx *ctx)
{
	return selinux_xfrm_delete(ctx);
}

/*
 * LSM hook implementation that allocates a xfrm_sec_state, populates it using
 * the supplied security context, and assigns it to the xfrm_state.
 */
int selinux_xfrm_state_alloc(struct xfrm_state *x,
			     struct xfrm_user_sec_ctx *uctx)
{
	return selinux_xfrm_alloc_user(&x->security, uctx);
}

/*
 * LSM hook implementation that allocates a xfrm_sec_state and populates based
 * on a secid.
 */
int selinux_xfrm_state_alloc_acquire(struct xfrm_state *x,
				     struct xfrm_sec_ctx *polsec, u32 secid)
{
	int rc;
	struct xfrm_sec_ctx *ctx;
	char *ctx_str = NULL;
	int str_len;

	if (!polsec)
		return 0;
<<<<<<< HEAD

	if (secid == 0)
		return -EINVAL;

	rc = security_sid_to_context(secid, &ctx_str, &str_len);
	if (rc)
		return rc;

	ctx = kmalloc(sizeof(*ctx) + str_len, GFP_ATOMIC);
	if (!ctx)
		return -ENOMEM;

=======

	if (secid == 0)
		return -EINVAL;

	rc = security_sid_to_context(secid, &ctx_str, &str_len);
	if (rc)
		return rc;

	ctx = kmalloc(sizeof(*ctx) + str_len, GFP_ATOMIC);
	if (!ctx) {
		rc = -ENOMEM;
		goto out;
	}

>>>>>>> c0828e50
	ctx->ctx_doi = XFRM_SC_DOI_LSM;
	ctx->ctx_alg = XFRM_SC_ALG_SELINUX;
	ctx->ctx_sid = secid;
	ctx->ctx_len = str_len;
	memcpy(ctx->ctx_str, ctx_str, str_len);
<<<<<<< HEAD
	kfree(ctx_str);

	x->security = ctx;
	atomic_inc(&selinux_xfrm_refcount);
	return 0;
=======

	x->security = ctx;
	atomic_inc(&selinux_xfrm_refcount);
out:
	kfree(ctx_str);
	return rc;
>>>>>>> c0828e50
}

/*
 * LSM hook implementation that frees xfrm_state security information.
 */
void selinux_xfrm_state_free(struct xfrm_state *x)
{
	selinux_xfrm_free(x->security);
}

/*
 * LSM hook implementation that authorizes deletion of labeled SAs.
 */
int selinux_xfrm_state_delete(struct xfrm_state *x)
{
	return selinux_xfrm_delete(x->security);
}

/*
 * LSM hook that controls access to unlabelled packets.  If
 * a xfrm_state is authorizable (defined by macro) then it was
 * already authorized by the IPSec process.  If not, then
 * we need to check for unlabelled access since this may not have
 * gone thru the IPSec process.
 */
int selinux_xfrm_sock_rcv_skb(u32 sk_sid, struct sk_buff *skb,
			      struct common_audit_data *ad)
{
	int i;
	struct sec_path *sp = skb->sp;
	u32 peer_sid = SECINITSID_UNLABELED;

	if (sp) {
		for (i = 0; i < sp->len; i++) {
			struct xfrm_state *x = sp->xvec[i];

			if (x && selinux_authorizable_xfrm(x)) {
				struct xfrm_sec_ctx *ctx = x->security;
				peer_sid = ctx->ctx_sid;
				break;
			}
		}
	}

	/* This check even when there's no association involved is intended,
	 * according to Trent Jaeger, to make sure a process can't engage in
	 * non-IPsec communication unless explicitly allowed by policy. */
	return avc_has_perm(sk_sid, peer_sid,
			    SECCLASS_ASSOCIATION, ASSOCIATION__RECVFROM, ad);
}

/*
 * POSTROUTE_LAST hook's XFRM processing:
 * If we have no security association, then we need to determine
 * whether the socket is allowed to send to an unlabelled destination.
 * If we do have a authorizable security association, then it has already been
 * checked in the selinux_xfrm_state_pol_flow_match hook above.
 */
int selinux_xfrm_postroute_last(u32 sk_sid, struct sk_buff *skb,
				struct common_audit_data *ad, u8 proto)
{
	struct dst_entry *dst;

	switch (proto) {
	case IPPROTO_AH:
	case IPPROTO_ESP:
	case IPPROTO_COMP:
		/* We should have already seen this packet once before it
		 * underwent xfrm(s). No need to subject it to the unlabeled
		 * check. */
		return 0;
	default:
		break;
	}

	dst = skb_dst(skb);
	if (dst) {
		struct dst_entry *iter;

		for (iter = dst; iter != NULL; iter = iter->child) {
			struct xfrm_state *x = iter->xfrm;

			if (x && selinux_authorizable_xfrm(x))
				return 0;
		}
	}

	/* This check even when there's no association involved is intended,
	 * according to Trent Jaeger, to make sure a process can't engage in
	 * non-IPsec communication unless explicitly allowed by policy. */
	return avc_has_perm(sk_sid, SECINITSID_UNLABELED,
			    SECCLASS_ASSOCIATION, ASSOCIATION__SENDTO, ad);
}<|MERGE_RESOLUTION|>--- conflicted
+++ resolved
@@ -89,7 +89,6 @@
 	    uctx->ctx_doi != XFRM_SC_DOI_LSM ||
 	    uctx->ctx_alg != XFRM_SC_ALG_SELINUX)
 		return -EINVAL;
-<<<<<<< HEAD
 
 	str_len = uctx->ctx_len;
 	if (str_len >= PAGE_SIZE)
@@ -113,31 +112,6 @@
 	if (rc)
 		goto err;
 
-=======
-
-	str_len = uctx->ctx_len;
-	if (str_len >= PAGE_SIZE)
-		return -ENOMEM;
-
-	ctx = kmalloc(sizeof(*ctx) + str_len + 1, GFP_KERNEL);
-	if (!ctx)
-		return -ENOMEM;
-
-	ctx->ctx_doi = XFRM_SC_DOI_LSM;
-	ctx->ctx_alg = XFRM_SC_ALG_SELINUX;
-	ctx->ctx_len = str_len;
-	memcpy(ctx->ctx_str, &uctx[1], str_len);
-	ctx->ctx_str[str_len] = '\0';
-	rc = security_context_to_sid(ctx->ctx_str, str_len, &ctx->ctx_sid);
-	if (rc)
-		goto err;
-
-	rc = avc_has_perm(tsec->sid, ctx->ctx_sid,
-			  SECCLASS_ASSOCIATION, ASSOCIATION__SETCONTEXT, NULL);
-	if (rc)
-		goto err;
-
->>>>>>> c0828e50
 	*ctxp = ctx;
 	atomic_inc(&selinux_xfrm_refcount);
 	return 0;
@@ -235,19 +209,6 @@
 			    NULL) ? 0 : 1);
 }
 
-<<<<<<< HEAD
-/*
- * LSM hook implementation that checks and/or returns the xfrm sid for the
- * incoming packet.
- */
-int selinux_xfrm_decode_session(struct sk_buff *skb, u32 *sid, int ckall)
-{
-	u32 sid_session = SECSID_NULL;
-	struct sec_path *sp;
-
-	if (skb == NULL)
-		goto out;
-=======
 static u32 selinux_xfrm_skb_sid_egress(struct sk_buff *skb)
 {
 	struct dst_entry *dst = skb_dst(skb);
@@ -267,7 +228,6 @@
 {
 	u32 sid_session = SECSID_NULL;
 	struct sec_path *sp = skb->sp;
->>>>>>> c0828e50
 
 	if (sp) {
 		int i;
@@ -292,8 +252,6 @@
 out:
 	*sid = sid_session;
 	return 0;
-<<<<<<< HEAD
-=======
 }
 
 /*
@@ -318,7 +276,6 @@
 		*sid = selinux_xfrm_skb_sid_egress(skb);
 
 	return rc;
->>>>>>> c0828e50
 }
 
 /*
@@ -392,20 +349,6 @@
 
 	if (!polsec)
 		return 0;
-<<<<<<< HEAD
-
-	if (secid == 0)
-		return -EINVAL;
-
-	rc = security_sid_to_context(secid, &ctx_str, &str_len);
-	if (rc)
-		return rc;
-
-	ctx = kmalloc(sizeof(*ctx) + str_len, GFP_ATOMIC);
-	if (!ctx)
-		return -ENOMEM;
-
-=======
 
 	if (secid == 0)
 		return -EINVAL;
@@ -420,26 +363,17 @@
 		goto out;
 	}
 
->>>>>>> c0828e50
 	ctx->ctx_doi = XFRM_SC_DOI_LSM;
 	ctx->ctx_alg = XFRM_SC_ALG_SELINUX;
 	ctx->ctx_sid = secid;
 	ctx->ctx_len = str_len;
 	memcpy(ctx->ctx_str, ctx_str, str_len);
-<<<<<<< HEAD
-	kfree(ctx_str);
-
-	x->security = ctx;
-	atomic_inc(&selinux_xfrm_refcount);
-	return 0;
-=======
 
 	x->security = ctx;
 	atomic_inc(&selinux_xfrm_refcount);
 out:
 	kfree(ctx_str);
 	return rc;
->>>>>>> c0828e50
 }
 
 /*
