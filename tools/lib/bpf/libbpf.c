--- conflicted
+++ resolved
@@ -470,11 +470,7 @@
 		obj->efile.fd = open(obj->path, O_RDONLY);
 		if (obj->efile.fd < 0) {
 			char errmsg[STRERR_BUFSIZE];
-<<<<<<< HEAD
-			char *cp = strerror_r(errno, errmsg, sizeof(errmsg));
-=======
 			char *cp = str_error(errno, errmsg, sizeof(errmsg));
->>>>>>> f9885ef8
 
 			pr_warning("failed to open %s: %s\n", obj->path, cp);
 			return -errno;
@@ -815,12 +811,7 @@
 						      data->d_size, name, idx);
 			if (err) {
 				char errmsg[STRERR_BUFSIZE];
-<<<<<<< HEAD
-				char *cp = strerror_r(-err, errmsg,
-						      sizeof(errmsg));
-=======
 				char *cp = str_error(-err, errmsg, sizeof(errmsg));
->>>>>>> f9885ef8
 
 				pr_warning("failed to alloc program %s (%s): %s",
 					   name, obj->path, cp);
@@ -1149,11 +1140,7 @@
 
 		*pfd = bpf_create_map_xattr(&create_attr);
 		if (*pfd < 0 && create_attr.btf_key_type_id) {
-<<<<<<< HEAD
-			cp = strerror_r(errno, errmsg, sizeof(errmsg));
-=======
 			cp = str_error(errno, errmsg, sizeof(errmsg));
->>>>>>> f9885ef8
 			pr_warning("Error in bpf_create_map_xattr(%s):%s(%d). Retrying without BTF.\n",
 				   map->name, cp, errno);
 			create_attr.btf_fd = 0;
@@ -1168,11 +1155,7 @@
 			size_t j;
 
 			err = *pfd;
-<<<<<<< HEAD
-			cp = strerror_r(errno, errmsg, sizeof(errmsg));
-=======
 			cp = str_error(errno, errmsg, sizeof(errmsg));
->>>>>>> f9885ef8
 			pr_warning("failed to create map (name: '%s'): %s\n",
 				   map->name, cp);
 			for (j = 0; j < i; j++)
@@ -1356,11 +1339,7 @@
 	}
 
 	ret = -LIBBPF_ERRNO__LOAD;
-<<<<<<< HEAD
-	cp = strerror_r(errno, errmsg, sizeof(errmsg));
-=======
 	cp = str_error(errno, errmsg, sizeof(errmsg));
->>>>>>> f9885ef8
 	pr_warning("load bpf program failed: %s\n", cp);
 
 	if (log_buf && log_buf[0] != '\0') {
@@ -1675,11 +1654,7 @@
 
 	dir = dirname(dname);
 	if (statfs(dir, &st_fs)) {
-<<<<<<< HEAD
-		cp = strerror_r(errno, errmsg, sizeof(errmsg));
-=======
 		cp = str_error(errno, errmsg, sizeof(errmsg));
->>>>>>> f9885ef8
 		pr_warning("failed to statfs %s: %s\n", dir, cp);
 		err = -errno;
 	}
@@ -1715,11 +1690,7 @@
 	}
 
 	if (bpf_obj_pin(prog->instances.fds[instance], path)) {
-<<<<<<< HEAD
-		cp = strerror_r(errno, errmsg, sizeof(errmsg));
-=======
 		cp = str_error(errno, errmsg, sizeof(errmsg));
->>>>>>> f9885ef8
 		pr_warning("failed to pin program: %s\n", cp);
 		return -errno;
 	}
@@ -1737,11 +1708,7 @@
 		err = -errno;
 
 	if (err) {
-<<<<<<< HEAD
-		cp = strerror_r(-err, errmsg, sizeof(errmsg));
-=======
 		cp = str_error(-err, errmsg, sizeof(errmsg));
->>>>>>> f9885ef8
 		pr_warning("failed to mkdir %s: %s\n", path, cp);
 	}
 	return err;
@@ -1803,11 +1770,7 @@
 	}
 
 	if (bpf_obj_pin(map->fd, path)) {
-<<<<<<< HEAD
-		cp = strerror_r(errno, errmsg, sizeof(errmsg));
-=======
 		cp = str_error(errno, errmsg, sizeof(errmsg));
->>>>>>> f9885ef8
 		pr_warning("failed to pin map: %s\n", cp);
 		return -errno;
 	}
