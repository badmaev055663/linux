// SPDX-License-Identifier: GPL-2.0
/*
 * soc-apci-intel-cnl-match.c - tables and support for CNL ACPI enumeration.
 *
 * Copyright (c) 2018, Intel Corporation.
 *
 */

#include <sound/soc-acpi.h>
#include <sound/soc-acpi-intel-match.h>
#include "../skylake/skl.h"

static struct skl_machine_pdata cnl_pdata = {
	.use_tplg_pcm = true,
};

static struct snd_soc_acpi_codecs cml_codecs = {
	.num_codecs = 1,
	.codecs = {"10EC5682"}
};

struct snd_soc_acpi_mach snd_soc_acpi_intel_cnl_machines[] = {
	{
		.id = "INT34C2",
		.drv_name = "cnl_rt274",
		.fw_filename = "intel/dsp_fw_cnl.bin",
		.pdata = &cnl_pdata,
		.sof_fw_filename = "sof-cnl.ri",
		.sof_tplg_filename = "sof-cnl-rt274.tplg",
<<<<<<< HEAD
=======
	},
	{
		.id = "MX98357A",
		.drv_name = "sof_rt5682",
		.quirk_data = &cml_codecs,
		.sof_fw_filename = "sof-cnl.ri",
		.sof_tplg_filename = "sof-cml-rt5682-max98357a.tplg",
>>>>>>> 0ecfebd2
	},
	{
		.id = "10EC5682",
		.drv_name = "sof_rt5682",
		.sof_fw_filename = "sof-cnl.ri",
		.sof_tplg_filename = "sof-cml-rt5682.tplg",
	},

	{},
};
EXPORT_SYMBOL_GPL(snd_soc_acpi_intel_cnl_machines);

MODULE_LICENSE("GPL v2");
MODULE_DESCRIPTION("Intel Common ACPI Match module");<|MERGE_RESOLUTION|>--- conflicted
+++ resolved
@@ -27,8 +27,6 @@
 		.pdata = &cnl_pdata,
 		.sof_fw_filename = "sof-cnl.ri",
 		.sof_tplg_filename = "sof-cnl-rt274.tplg",
-<<<<<<< HEAD
-=======
 	},
 	{
 		.id = "MX98357A",
@@ -36,7 +34,6 @@
 		.quirk_data = &cml_codecs,
 		.sof_fw_filename = "sof-cnl.ri",
 		.sof_tplg_filename = "sof-cml-rt5682-max98357a.tplg",
->>>>>>> 0ecfebd2
 	},
 	{
 		.id = "10EC5682",
