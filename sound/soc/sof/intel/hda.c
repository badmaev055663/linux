--- conflicted
+++ resolved
@@ -41,8 +41,7 @@
 #define EXCEPT_MAX_HDR_SIZE	0x400
 #define HDA_EXT_ROM_STATUS_SIZE 8
 
-<<<<<<< HEAD
-int hda_ctrl_dai_widget_setup(struct snd_soc_dapm_widget *w)
+int hda_ctrl_dai_widget_setup(struct snd_soc_dapm_widget *w, unsigned int quirk_flags)
 {
 	struct snd_sof_widget *swidget = w->dobj.private;
 	struct snd_soc_component *component = swidget->scomp;
@@ -61,7 +60,7 @@
 
 	/* DAI already configured, reset it before reconfiguring it */
 	if (sof_dai->configured) {
-		ret = hda_ctrl_dai_widget_free(w);
+		ret = hda_ctrl_dai_widget_free(w, SOF_DAI_CONFIG_FLAGS_NONE);
 		if (ret < 0)
 			return ret;
 	}
@@ -79,103 +78,6 @@
 		return ret;
 	}
 
-	/* set HW_PARAMS flag */
-	config->flags = FIELD_PREP(SOF_DAI_CONFIG_FLAGS_MASK, SOF_DAI_CONFIG_FLAGS_HW_PARAMS);
-
-	/* send DAI_CONFIG IPC */
-	ret = sof_ipc_tx_message(sdev->ipc, config->hdr.cmd, config, config->hdr.size,
-				 &reply, sizeof(reply));
-	if (ret < 0) {
-		dev_err(sdev->dev, "error: failed setting DAI config for %s\n", w->name);
-		return ret;
-	}
-
-	sof_dai->configured = true;
-
-	return 0;
-}
-
-int hda_ctrl_dai_widget_free(struct snd_soc_dapm_widget *w)
-{
-	struct snd_sof_widget *swidget = w->dobj.private;
-	struct snd_soc_component *component = swidget->scomp;
-	struct snd_sof_dev *sdev = snd_soc_component_get_drvdata(component);
-	struct sof_ipc_dai_config *config;
-	struct snd_sof_dai *sof_dai;
-	struct sof_ipc_reply reply;
-	int ret;
-
-	sof_dai = swidget->private;
-
-	if (!sof_dai || !sof_dai->dai_config) {
-		dev_err(sdev->dev, "error: No config to free DAI %s\n", w->name);
-		return -EINVAL;
-	}
-
-	/* nothing to do if hw_free() is called without restarting the stream after resume. */
-	if (!sof_dai->configured)
-		return 0;
-
-	config = &sof_dai->dai_config[sof_dai->current_config];
-
-	/* set HW_FREE flag */
-	config->flags = FIELD_PREP(SOF_DAI_CONFIG_FLAGS_MASK, SOF_DAI_CONFIG_FLAGS_HW_FREE);
-
-	ret = sof_ipc_tx_message(sdev->ipc, config->hdr.cmd, config, config->hdr.size,
-				 &reply, sizeof(reply));
-	if (ret < 0)
-		dev_err(sdev->dev, "error: failed resetting DAI config for %s\n", w->name);
-
-	/*
-	 * Reset the configured_flag and free the widget even if the IPC fails to keep
-	 * the widget use_count balanced
-	 */
-	sof_dai->configured = false;
-
-	return sof_widget_free(sdev, swidget);
-}
-
-static const struct sof_intel_dsp_desc
-	*get_chip_info(struct snd_sof_pdata *pdata)
-=======
-int hda_ctrl_dai_widget_setup(struct snd_soc_dapm_widget *w, unsigned int quirk_flags)
->>>>>>> 754e0b0e
-{
-	struct snd_sof_widget *swidget = w->dobj.private;
-	struct snd_soc_component *component = swidget->scomp;
-	struct snd_sof_dev *sdev = snd_soc_component_get_drvdata(component);
-	struct sof_ipc_dai_config *config;
-	struct snd_sof_dai *sof_dai;
-	struct sof_ipc_reply reply;
-	int ret;
-
-	sof_dai = swidget->private;
-
-	if (!sof_dai || !sof_dai->dai_config) {
-		dev_err(sdev->dev, "No config for DAI %s\n", w->name);
-		return -EINVAL;
-	}
-
-	/* DAI already configured, reset it before reconfiguring it */
-	if (sof_dai->configured) {
-		ret = hda_ctrl_dai_widget_free(w, SOF_DAI_CONFIG_FLAGS_NONE);
-		if (ret < 0)
-			return ret;
-	}
-
-	config = &sof_dai->dai_config[sof_dai->current_config];
-
-	/*
-	 * For static pipelines, the DAI widget would already be set up and calling
-	 * sof_widget_setup() simply returns without doing anything.
-	 * For dynamic pipelines, the DAI widget will be set up now.
-	 */
-	ret = sof_widget_setup(sdev, swidget);
-	if (ret < 0) {
-		dev_err(sdev->dev, "error: failed setting up DAI widget %s\n", w->name);
-		return ret;
-	}
-
 	/* set HW_PARAMS flag along with quirks */
 	config->flags = SOF_DAI_CONFIG_FLAGS_HW_PARAMS |
 		       quirk_flags << SOF_DAI_CONFIG_FLAGS_QUIRK_SHIFT;
@@ -274,33 +176,19 @@
 	config->alh.stream_id = alh_stream_id;
 
 	if (setup)
-<<<<<<< HEAD
-		return hda_ctrl_dai_widget_setup(w);
-
-	return hda_ctrl_dai_widget_free(w);
-=======
 		return hda_ctrl_dai_widget_setup(w, SOF_DAI_CONFIG_FLAGS_NONE);
 
 	return hda_ctrl_dai_widget_free(w, SOF_DAI_CONFIG_FLAGS_NONE);
->>>>>>> 754e0b0e
 }
 
 static int sdw_params_stream(struct device *dev,
 			     struct sdw_intel_stream_params_data *params_data)
 {
-	struct snd_pcm_substream *substream = params_data->substream;
 	struct snd_sof_dev *sdev = dev_get_drvdata(dev);
 	struct snd_soc_dai *d = params_data->dai;
 	struct snd_soc_dapm_widget *w;
 
-<<<<<<< HEAD
-	if (substream->stream == SNDRV_PCM_STREAM_PLAYBACK)
-		w = d->playback_widget;
-	else
-		w = d->capture_widget;
-=======
 	w = snd_soc_dai_get_widget(d, params_data->stream);
->>>>>>> 754e0b0e
 
 	return sdw_dai_config_ipc(sdev, w, params_data->link_id, params_data->alh_stream_id,
 				  d->id, true);
@@ -309,19 +197,11 @@
 static int sdw_free_stream(struct device *dev,
 			   struct sdw_intel_stream_free_data *free_data)
 {
-	struct snd_pcm_substream *substream = free_data->substream;
 	struct snd_sof_dev *sdev = dev_get_drvdata(dev);
 	struct snd_soc_dai *d = free_data->dai;
 	struct snd_soc_dapm_widget *w;
 
-<<<<<<< HEAD
-	if (substream->stream == SNDRV_PCM_STREAM_PLAYBACK)
-		w = d->playback_widget;
-	else
-		w = d->capture_widget;
-=======
 	w = snd_soc_dai_get_widget(d, free_data->stream);
->>>>>>> 754e0b0e
 
 	/* send invalid stream_id */
 	return sdw_dai_config_ipc(sdev, w, free_data->link_id, 0xFFFF, d->id, false);
@@ -648,11 +528,7 @@
 		len += snprintf(msg + len, sizeof(msg) - len, " 0x%x", value);
 	}
 
-<<<<<<< HEAD
-	dev_err(sdev->dev, "extended rom status: %s", msg);
-=======
 	dev_printk(level, sdev->dev, "extended rom status: %s", msg);
->>>>>>> 754e0b0e
 
 }
 
