// SPDX-License-Identifier: GPL-2.0-or-later
/*
 * PowerNV setup code.
 *
 * Copyright 2011 IBM Corp.
 */

#undef DEBUG

#include <linux/cpu.h>
#include <linux/errno.h>
#include <linux/sched.h>
#include <linux/kernel.h>
#include <linux/tty.h>
#include <linux/reboot.h>
#include <linux/init.h>
#include <linux/console.h>
#include <linux/delay.h>
#include <linux/irq.h>
#include <linux/seq_file.h>
#include <linux/of.h>
#include <linux/of_fdt.h>
#include <linux/interrupt.h>
#include <linux/bug.h>
#include <linux/pci.h>
#include <linux/cpufreq.h>
#include <linux/memblock.h>

#include <asm/machdep.h>
#include <asm/firmware.h>
#include <asm/xics.h>
#include <asm/xive.h>
#include <asm/opal.h>
#include <asm/kexec.h>
#include <asm/smp.h>
#include <asm/tm.h>
#include <asm/setup.h>
#include <asm/security_features.h>

#include "powernv.h"


static bool fw_feature_is(const char *state, const char *name,
			  struct device_node *fw_features)
{
	struct device_node *np;
	bool rc = false;

	np = of_get_child_by_name(fw_features, name);
	if (np) {
		rc = of_property_read_bool(np, state);
		of_node_put(np);
	}

	return rc;
}

static void init_fw_feat_flags(struct device_node *np)
{
	if (fw_feature_is("enabled", "inst-spec-barrier-ori31,31,0", np))
		security_ftr_set(SEC_FTR_SPEC_BAR_ORI31);

	if (fw_feature_is("enabled", "fw-bcctrl-serialized", np))
		security_ftr_set(SEC_FTR_BCCTRL_SERIALISED);

	if (fw_feature_is("enabled", "inst-l1d-flush-ori30,30,0", np))
		security_ftr_set(SEC_FTR_L1D_FLUSH_ORI30);

	if (fw_feature_is("enabled", "inst-l1d-flush-trig2", np))
		security_ftr_set(SEC_FTR_L1D_FLUSH_TRIG2);

	if (fw_feature_is("enabled", "fw-l1d-thread-split", np))
		security_ftr_set(SEC_FTR_L1D_THREAD_PRIV);

	if (fw_feature_is("enabled", "fw-count-cache-disabled", np))
		security_ftr_set(SEC_FTR_COUNT_CACHE_DISABLED);

	if (fw_feature_is("enabled", "fw-count-cache-flush-bcctr2,0,0", np))
		security_ftr_set(SEC_FTR_BCCTR_FLUSH_ASSIST);

	if (fw_feature_is("enabled", "needs-count-cache-flush-on-context-switch", np))
		security_ftr_set(SEC_FTR_FLUSH_COUNT_CACHE);

	/*
	 * The features below are enabled by default, so we instead look to see
	 * if firmware has *disabled* them, and clear them if so.
	 */
	if (fw_feature_is("disabled", "speculation-policy-favor-security", np))
		security_ftr_clear(SEC_FTR_FAVOUR_SECURITY);

	if (fw_feature_is("disabled", "needs-l1d-flush-msr-pr-0-to-1", np))
		security_ftr_clear(SEC_FTR_L1D_FLUSH_PR);

	if (fw_feature_is("disabled", "needs-l1d-flush-msr-hv-1-to-0", np))
		security_ftr_clear(SEC_FTR_L1D_FLUSH_HV);

	if (fw_feature_is("disabled", "needs-spec-barrier-for-bound-checks", np))
		security_ftr_clear(SEC_FTR_BNDS_CHK_SPEC_BAR);
}

static void pnv_setup_rfi_flush(void)
{
	struct device_node *np, *fw_features;
	enum l1d_flush_type type;
	bool enable;

	/* Default to fallback in case fw-features are not available */
	type = L1D_FLUSH_FALLBACK;

	np = of_find_node_by_name(NULL, "ibm,opal");
	fw_features = of_get_child_by_name(np, "fw-features");
	of_node_put(np);

	if (fw_features) {
		init_fw_feat_flags(fw_features);
		of_node_put(fw_features);

		if (security_ftr_enabled(SEC_FTR_L1D_FLUSH_TRIG2))
			type = L1D_FLUSH_MTTRIG;

		if (security_ftr_enabled(SEC_FTR_L1D_FLUSH_ORI30))
			type = L1D_FLUSH_ORI;
	}

	enable = security_ftr_enabled(SEC_FTR_FAVOUR_SECURITY) && \
		 (security_ftr_enabled(SEC_FTR_L1D_FLUSH_PR)   || \
		  security_ftr_enabled(SEC_FTR_L1D_FLUSH_HV));

	setup_rfi_flush(type, enable);
	setup_count_cache_flush();
}

static void __init pnv_setup_arch(void)
{
	set_arch_panic_timeout(10, ARCH_PANIC_TIMEOUT);

	pnv_setup_rfi_flush();
	setup_stf_barrier();

	/* Initialize SMP */
	pnv_smp_init();

	/* Setup PCI */
	pnv_pci_init();

	/* Setup RTC and NVRAM callbacks */
	if (firmware_has_feature(FW_FEATURE_OPAL))
		opal_nvram_init();

	/* Enable NAP mode */
	powersave_nap = 1;

	/* XXX PMCS */
}

static void __init pnv_init(void)
{
	/*
	 * Initialize the LPC bus now so that legacy serial
	 * ports can be found on it
	 */
	opal_lpc_init();

#ifdef CONFIG_HVC_OPAL
	if (firmware_has_feature(FW_FEATURE_OPAL))
		hvc_opal_init_early();
	else
#endif
		add_preferred_console("hvc", 0, NULL);

	if (!radix_enabled()) {
		int i;

		/* Allocate per cpu area to save old slb contents during MCE */
		for_each_possible_cpu(i)
			paca_ptrs[i]->mce_faulty_slbs = memblock_alloc_node(mmu_slb_size, __alignof__(*paca_ptrs[i]->mce_faulty_slbs), cpu_to_node(i));
	}
}

static void __init pnv_init_IRQ(void)
{
	/* Try using a XIVE if available, otherwise use a XICS */
	if (!xive_native_init())
		xics_init();

	WARN_ON(!ppc_md.get_irq);
}

static void pnv_show_cpuinfo(struct seq_file *m)
{
	struct device_node *root;
	const char *model = "";

	root = of_find_node_by_path("/");
	if (root)
		model = of_get_property(root, "model", NULL);
	seq_printf(m, "machine\t\t: PowerNV %s\n", model);
	if (firmware_has_feature(FW_FEATURE_OPAL))
		seq_printf(m, "firmware\t: OPAL\n");
	else
		seq_printf(m, "firmware\t: BML\n");
	of_node_put(root);
	if (radix_enabled())
		seq_printf(m, "MMU\t\t: Radix\n");
	else
		seq_printf(m, "MMU\t\t: Hash\n");
}

static void pnv_prepare_going_down(void)
{
	/*
	 * Disable all notifiers from OPAL, we can't
	 * service interrupts anymore anyway
	 */
	opal_event_shutdown();

	/* Print flash update message if one is scheduled. */
	opal_flash_update_print_message();

	smp_send_stop();

	hard_irq_disable();
}

static void  __noreturn pnv_restart(char *cmd)
{
	long rc;

	pnv_prepare_going_down();

	do {
		if (!cmd || !strlen(cmd))
			rc = opal_cec_reboot();
		else if (strcmp(cmd, "full") == 0)
			rc = opal_cec_reboot2(OPAL_REBOOT_FULL_IPL, NULL);
		else if (strcmp(cmd, "mpipl") == 0)
			rc = opal_cec_reboot2(OPAL_REBOOT_MPIPL, NULL);
		else if (strcmp(cmd, "error") == 0)
			rc = opal_cec_reboot2(OPAL_REBOOT_PLATFORM_ERROR, NULL);
<<<<<<< HEAD
=======
		else if (strcmp(cmd, "fast") == 0)
			rc = opal_cec_reboot2(OPAL_REBOOT_FAST, NULL);
>>>>>>> 04d5ce62
		else
			rc = OPAL_UNSUPPORTED;

		if (rc == OPAL_BUSY || rc == OPAL_BUSY_EVENT) {
			/* Opal is busy wait for some time and retry */
			opal_poll_events(NULL);
			mdelay(10);

		} else	if (cmd && rc) {
			/* Unknown error while issuing reboot */
			if (rc == OPAL_UNSUPPORTED)
				pr_err("Unsupported '%s' reboot.\n", cmd);
			else
				pr_err("Unable to issue '%s' reboot. Err=%ld\n",
				       cmd, rc);
			pr_info("Forcing a cec-reboot\n");
			cmd = NULL;
			rc = OPAL_BUSY;

		} else if (rc != OPAL_SUCCESS) {
			/* Unknown error while issuing cec-reboot */
			pr_err("Unable to reboot. Err=%ld\n", rc);
		}

	} while (rc == OPAL_BUSY || rc == OPAL_BUSY_EVENT);

	for (;;)
		opal_poll_events(NULL);
}

static void __noreturn pnv_power_off(void)
{
	long rc = OPAL_BUSY;

	pnv_prepare_going_down();

	while (rc == OPAL_BUSY || rc == OPAL_BUSY_EVENT) {
		rc = opal_cec_power_down(0);
		if (rc == OPAL_BUSY_EVENT)
			opal_poll_events(NULL);
		else
			mdelay(10);
	}
	for (;;)
		opal_poll_events(NULL);
}

static void __noreturn pnv_halt(void)
{
	pnv_power_off();
}

static void pnv_progress(char *s, unsigned short hex)
{
}

static void pnv_shutdown(void)
{
	/* Let the PCI code clear up IODA tables */
	pnv_pci_shutdown();

	/*
	 * Stop OPAL activity: Unregister all OPAL interrupts so they
	 * don't fire up while we kexec and make sure all potentially
	 * DMA'ing ops are complete (such as dump retrieval).
	 */
	opal_shutdown();
}

#ifdef CONFIG_KEXEC_CORE
static void pnv_kexec_wait_secondaries_down(void)
{
	int my_cpu, i, notified = -1;

	my_cpu = get_cpu();

	for_each_online_cpu(i) {
		uint8_t status;
		int64_t rc, timeout = 1000;

		if (i == my_cpu)
			continue;

		for (;;) {
			rc = opal_query_cpu_status(get_hard_smp_processor_id(i),
						   &status);
			if (rc != OPAL_SUCCESS || status != OPAL_THREAD_STARTED)
				break;
			barrier();
			if (i != notified) {
				printk(KERN_INFO "kexec: waiting for cpu %d "
				       "(physical %d) to enter OPAL\n",
				       i, paca_ptrs[i]->hw_cpu_id);
				notified = i;
			}

			/*
			 * On crash secondaries might be unreachable or hung,
			 * so timeout if we've waited too long
			 * */
			mdelay(1);
			if (timeout-- == 0) {
				printk(KERN_ERR "kexec: timed out waiting for "
				       "cpu %d (physical %d) to enter OPAL\n",
				       i, paca_ptrs[i]->hw_cpu_id);
				break;
			}
		}
	}
}

static void pnv_kexec_cpu_down(int crash_shutdown, int secondary)
{
	u64 reinit_flags;

	if (xive_enabled())
		xive_teardown_cpu();
	else
		xics_kexec_teardown_cpu(secondary);

	/* On OPAL, we return all CPUs to firmware */
	if (!firmware_has_feature(FW_FEATURE_OPAL))
		return;

	if (secondary) {
		/* Return secondary CPUs to firmware on OPAL v3 */
		mb();
		get_paca()->kexec_state = KEXEC_STATE_REAL_MODE;
		mb();

		/* Return the CPU to OPAL */
		opal_return_cpu();
	} else {
		/* Primary waits for the secondaries to have reached OPAL */
		pnv_kexec_wait_secondaries_down();

		/* Switch XIVE back to emulation mode */
		if (xive_enabled())
			xive_shutdown();

		/*
		 * We might be running as little-endian - now that interrupts
		 * are disabled, reset the HILE bit to big-endian so we don't
		 * take interrupts in the wrong endian later
		 *
		 * We reinit to enable both radix and hash on P9 to ensure
		 * the mode used by the next kernel is always supported.
		 */
		reinit_flags = OPAL_REINIT_CPUS_HILE_BE;
		if (cpu_has_feature(CPU_FTR_ARCH_300))
			reinit_flags |= OPAL_REINIT_CPUS_MMU_RADIX |
				OPAL_REINIT_CPUS_MMU_HASH;
		opal_reinit_cpus(reinit_flags);
	}
}
#endif /* CONFIG_KEXEC_CORE */

#ifdef CONFIG_MEMORY_HOTPLUG_SPARSE
static unsigned long pnv_memory_block_size(void)
{
	return 256UL * 1024 * 1024;
}
#endif

static void __init pnv_setup_machdep_opal(void)
{
	ppc_md.get_boot_time = opal_get_boot_time;
	ppc_md.restart = pnv_restart;
	pm_power_off = pnv_power_off;
	ppc_md.halt = pnv_halt;
	/* ppc_md.system_reset_exception gets filled in by pnv_smp_init() */
	ppc_md.machine_check_exception = opal_machine_check;
	ppc_md.mce_check_early_recovery = opal_mce_check_early_recovery;
	if (opal_check_token(OPAL_HANDLE_HMI2))
		ppc_md.hmi_exception_early = opal_hmi_exception_early2;
	else
		ppc_md.hmi_exception_early = opal_hmi_exception_early;
	ppc_md.handle_hmi_exception = opal_handle_hmi_exception;
}

static int __init pnv_probe(void)
{
	if (!of_machine_is_compatible("ibm,powernv"))
		return 0;

	if (firmware_has_feature(FW_FEATURE_OPAL))
		pnv_setup_machdep_opal();

	pr_debug("PowerNV detected !\n");

	pnv_init();

	return 1;
}

#ifdef CONFIG_PPC_TRANSACTIONAL_MEM
void __init pnv_tm_init(void)
{
	if (!firmware_has_feature(FW_FEATURE_OPAL) ||
	    !pvr_version_is(PVR_POWER9) ||
	    early_cpu_has_feature(CPU_FTR_TM))
		return;

	if (opal_reinit_cpus(OPAL_REINIT_CPUS_TM_SUSPEND_DISABLED) != OPAL_SUCCESS)
		return;

	pr_info("Enabling TM (Transactional Memory) with Suspend Disabled\n");
	cur_cpu_spec->cpu_features |= CPU_FTR_TM;
	/* Make sure "normal" HTM is off (it should be) */
	cur_cpu_spec->cpu_user_features2 &= ~PPC_FEATURE2_HTM;
	/* Turn on no suspend mode, and HTM no SC */
	cur_cpu_spec->cpu_user_features2 |= PPC_FEATURE2_HTM_NO_SUSPEND | \
					    PPC_FEATURE2_HTM_NOSC;
	tm_suspend_disabled = true;
}
#endif /* CONFIG_PPC_TRANSACTIONAL_MEM */

/*
 * Returns the cpu frequency for 'cpu' in Hz. This is used by
 * /proc/cpuinfo
 */
static unsigned long pnv_get_proc_freq(unsigned int cpu)
{
	unsigned long ret_freq;

	ret_freq = cpufreq_get(cpu) * 1000ul;

	/*
	 * If the backend cpufreq driver does not exist,
         * then fallback to old way of reporting the clockrate.
	 */
	if (!ret_freq)
		ret_freq = ppc_proc_freq;
	return ret_freq;
}

static long pnv_machine_check_early(struct pt_regs *regs)
{
	long handled = 0;

	if (cur_cpu_spec && cur_cpu_spec->machine_check_early)
		handled = cur_cpu_spec->machine_check_early(regs);

	return handled;
}

define_machine(powernv) {
	.name			= "PowerNV",
	.probe			= pnv_probe,
	.setup_arch		= pnv_setup_arch,
	.init_IRQ		= pnv_init_IRQ,
	.show_cpuinfo		= pnv_show_cpuinfo,
	.get_proc_freq          = pnv_get_proc_freq,
	.progress		= pnv_progress,
	.machine_shutdown	= pnv_shutdown,
	.power_save             = NULL,
	.calibrate_decr		= generic_calibrate_decr,
	.machine_check_early	= pnv_machine_check_early,
#ifdef CONFIG_KEXEC_CORE
	.kexec_cpu_down		= pnv_kexec_cpu_down,
#endif
#ifdef CONFIG_MEMORY_HOTPLUG_SPARSE
	.memory_block_size	= pnv_memory_block_size,
#endif
};<|MERGE_RESOLUTION|>--- conflicted
+++ resolved
@@ -237,11 +237,8 @@
 			rc = opal_cec_reboot2(OPAL_REBOOT_MPIPL, NULL);
 		else if (strcmp(cmd, "error") == 0)
 			rc = opal_cec_reboot2(OPAL_REBOOT_PLATFORM_ERROR, NULL);
-<<<<<<< HEAD
-=======
 		else if (strcmp(cmd, "fast") == 0)
 			rc = opal_cec_reboot2(OPAL_REBOOT_FAST, NULL);
->>>>>>> 04d5ce62
 		else
 			rc = OPAL_UNSUPPORTED;
 
