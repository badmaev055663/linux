--- conflicted
+++ resolved
@@ -146,11 +146,7 @@
 
 	/* prevent soft lockup/stalled CPU messages for endless loop. */
 	rcu_sysrq_start();
-<<<<<<< HEAD
-	lockup_detector_suspend();
-=======
 	lockup_detector_soft_poweroff();
->>>>>>> bb176f67
 	for (;;);
 }
 
