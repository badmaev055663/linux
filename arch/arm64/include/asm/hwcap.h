--- conflicted
+++ resolved
@@ -117,10 +117,7 @@
 #define KERNEL_HWCAP_SME_B16F32		__khwcap2_feature(SME_B16F32)
 #define KERNEL_HWCAP_SME_F32F32		__khwcap2_feature(SME_F32F32)
 #define KERNEL_HWCAP_SME_FA64		__khwcap2_feature(SME_FA64)
-<<<<<<< HEAD
-=======
 #define KERNEL_HWCAP_WFXT		__khwcap2_feature(WFXT)
->>>>>>> ffd1925a
 
 /*
  * This yields a mask that user programs can use to figure out what
