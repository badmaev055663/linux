--- conflicted
+++ resolved
@@ -429,8 +429,6 @@
 	if (has_vhe())
 		flags = local_daif_save();
 
-<<<<<<< HEAD
-=======
 	/*
 	 * Table 11-2 "Permitted ICC_SRE_ELx.SRE settings" indicates
 	 * that to be able to set ICC_SRE_EL1.SRE to 0, all the
@@ -438,7 +436,6 @@
 	 */
 	sysreg_clear_set(hcr_el2, 0, HCR_AMO | HCR_FMO | HCR_IMO);
 	isb();
->>>>>>> ffc9841d
 	write_gicreg(0, ICC_SRE_EL1);
 	isb();
 
@@ -446,11 +443,8 @@
 
 	write_gicreg(sre, ICC_SRE_EL1);
 	isb();
-<<<<<<< HEAD
-=======
 	sysreg_clear_set(hcr_el2, HCR_AMO | HCR_FMO | HCR_IMO, 0);
 	isb();
->>>>>>> ffc9841d
 
 	if (has_vhe())
 		local_daif_restore(flags);
