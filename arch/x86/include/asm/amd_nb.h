--- conflicted
+++ resolved
@@ -16,21 +16,9 @@
 extern bool early_is_amd_nb(u32 value);
 extern int amd_cache_northbridges(void);
 extern void amd_flush_garts(void);
-<<<<<<< HEAD
-extern int amd_numa_init(unsigned long start_pfn, unsigned long end_pfn);
-extern int amd_scan_nodes(void);
-extern int amd_get_subcaches(int);
-extern int amd_set_subcaches(int, int);
-
-#ifdef CONFIG_NUMA_EMU
-extern void amd_fake_nodes(const struct bootnode *nodes, int nr_nodes);
-extern void amd_get_nodes(struct bootnode *nodes);
-#endif
-=======
 extern int amd_numa_init(void);
 extern int amd_get_subcaches(int);
 extern int amd_set_subcaches(int, int);
->>>>>>> 016aa2ed
 
 struct amd_northbridge {
 	struct pci_dev *misc;
@@ -44,15 +32,9 @@
 };
 extern struct amd_northbridge_info amd_northbridges;
 
-<<<<<<< HEAD
 #define AMD_NB_GART			BIT(0)
 #define AMD_NB_L3_INDEX_DISABLE		BIT(1)
 #define AMD_NB_L3_PARTITIONING		BIT(2)
-=======
-#define AMD_NB_GART			0x1
-#define AMD_NB_L3_INDEX_DISABLE		0x2
-#define AMD_NB_L3_PARTITIONING		0x4
->>>>>>> 016aa2ed
 
 #ifdef CONFIG_AMD_NB
 
