/*
 *  linux/arch/arm/mm/proc-v7.S
 *
 *  Copyright (C) 2001 Deep Blue Solutions Ltd.
 *
 * This program is free software; you can redistribute it and/or modify
 * it under the terms of the GNU General Public License version 2 as
 * published by the Free Software Foundation.
 *
 *  This is the "shell" of the ARMv7 processor support.
 */
#include <linux/init.h>
#include <linux/linkage.h>
#include <asm/assembler.h>
#include <asm/asm-offsets.h>
#include <asm/hwcap.h>
#include <asm/pgtable-hwdef.h>
#include <asm/pgtable.h>

#include "proc-macros.S"

#ifdef CONFIG_ARM_LPAE
#include "proc-v7-3level.S"
#else
#include "proc-v7-2level.S"
#endif

ENTRY(cpu_v7_proc_init)
	mov	pc, lr
ENDPROC(cpu_v7_proc_init)

ENTRY(cpu_v7_proc_fin)
	mrc	p15, 0, r0, c1, c0, 0		@ ctrl register
	bic	r0, r0, #0x1000			@ ...i............
	bic	r0, r0, #0x0006			@ .............ca.
	mcr	p15, 0, r0, c1, c0, 0		@ disable caches
	mov	pc, lr
ENDPROC(cpu_v7_proc_fin)

/*
 *	cpu_v7_reset(loc)
 *
 *	Perform a soft reset of the system.  Put the CPU into the
 *	same state as it would be if it had been reset, and branch
 *	to what would be the reset vector.
 *
 *	- loc   - location to jump to for soft reset
 *
 *	This code must be executed using a flat identity mapping with
 *      caches disabled.
 */
	.align	5
	.pushsection	.idmap.text, "ax"
ENTRY(cpu_v7_reset)
	mrc	p15, 0, r1, c1, c0, 0		@ ctrl register
	bic	r1, r1, #0x1			@ ...............m
 THUMB(	bic	r1, r1, #1 << 30 )		@ SCTLR.TE (Thumb exceptions)
	mcr	p15, 0, r1, c1, c0, 0		@ disable MMU
	isb
	mov	pc, r0
ENDPROC(cpu_v7_reset)
	.popsection

/*
 *	cpu_v7_do_idle()
 *
 *	Idle the processor (eg, wait for interrupt).
 *
 *	IRQs are already disabled.
 */
ENTRY(cpu_v7_do_idle)
	dsb					@ WFI may enter a low-power mode
	wfi
	mov	pc, lr
ENDPROC(cpu_v7_do_idle)

ENTRY(cpu_v7_dcache_clean_area)
#ifndef TLB_CAN_READ_FROM_L1_CACHE
	dcache_line_size r2, r3
1:	mcr	p15, 0, r0, c7, c10, 1		@ clean D entry
	add	r0, r0, r2
	subs	r1, r1, r2
	bhi	1b
	dsb
#endif
	mov	pc, lr
ENDPROC(cpu_v7_dcache_clean_area)

	string	cpu_v7_name, "ARMv7 Processor"
	.align

/* Suspend/resume support: derived from arch/arm/mach-s5pv210/sleep.S */
.globl	cpu_v7_suspend_size
.equ	cpu_v7_suspend_size, 4 * 8
#ifdef CONFIG_ARM_CPU_SUSPEND
ENTRY(cpu_v7_do_suspend)
	stmfd	sp!, {r4 - r10, lr}
	mrc	p15, 0, r4, c13, c0, 0	@ FCSE/PID
	mrc	p15, 0, r5, c13, c0, 3	@ User r/o thread ID
	stmia	r0!, {r4 - r5}
	mrc	p15, 0, r6, c3, c0, 0	@ Domain ID
	mrc	p15, 0, r7, c2, c0, 1	@ TTB 1
	mrc	p15, 0, r11, c2, c0, 2	@ TTB control register
	mrc	p15, 0, r8, c1, c0, 0	@ Control register
	mrc	p15, 0, r9, c1, c0, 1	@ Auxiliary control register
	mrc	p15, 0, r10, c1, c0, 2	@ Co-processor access control
	stmia	r0, {r6 - r11}
	ldmfd	sp!, {r4 - r10, pc}
ENDPROC(cpu_v7_do_suspend)

ENTRY(cpu_v7_do_resume)
	mov	ip, #0
	mcr	p15, 0, ip, c8, c7, 0	@ invalidate TLBs
	mcr	p15, 0, ip, c7, c5, 0	@ invalidate I cache
	mcr	p15, 0, ip, c13, c0, 1	@ set reserved context ID
	ldmia	r0!, {r4 - r5}
	mcr	p15, 0, r4, c13, c0, 0	@ FCSE/PID
	mcr	p15, 0, r5, c13, c0, 3	@ User r/o thread ID
	ldmia	r0, {r6 - r11}
	mcr	p15, 0, r6, c3, c0, 0	@ Domain ID
#ifndef CONFIG_ARM_LPAE
	ALT_SMP(orr	r1, r1, #TTB_FLAGS_SMP)
	ALT_UP(orr	r1, r1, #TTB_FLAGS_UP)
#endif
	mcr	p15, 0, r1, c2, c0, 0	@ TTB 0
	mcr	p15, 0, r7, c2, c0, 1	@ TTB 1
	mcr	p15, 0, r11, c2, c0, 2	@ TTB control register
	mrc	p15, 0, r4, c1, c0, 1	@ Read Auxiliary control register
	teq	r4, r9			@ Is it already set?
	mcrne	p15, 0, r9, c1, c0, 1	@ No, so write it
	mcr	p15, 0, r10, c1, c0, 2	@ Co-processor access control
	ldr	r4, =PRRR		@ PRRR
	ldr	r5, =NMRR		@ NMRR
	mcr	p15, 0, r4, c10, c2, 0	@ write PRRR
	mcr	p15, 0, r5, c10, c2, 1	@ write NMRR
	isb
	dsb
	mov	r0, r8			@ control register
	b	cpu_resume_mmu
ENDPROC(cpu_v7_do_resume)
#endif

	__CPUINIT

/*
 *	__v7_setup
 *
 *	Initialise TLB, Caches, and MMU state ready to switch the MMU
 *	on.  Return in r0 the new CP15 C1 control register setting.
 *
 *	This should be able to cover all ARMv7 cores.
 *
 *	It is assumed that:
 *	- cache type register is implemented
 */
__v7_ca5mp_setup:
__v7_ca9mp_setup:
	mov	r10, #(1 << 0)			@ TLB ops broadcasting
	b	1f
__v7_ca7mp_setup:
__v7_ca15mp_setup:
	mov	r10, #0
1:
#ifdef CONFIG_SMP
	ALT_SMP(mrc	p15, 0, r0, c1, c0, 1)
	ALT_UP(mov	r0, #(1 << 6))		@ fake it for UP
	tst	r0, #(1 << 6)			@ SMP/nAMP mode enabled?
	orreq	r0, r0, #(1 << 6)		@ Enable SMP/nAMP mode
	orreq	r0, r0, r10			@ Enable CPU-specific SMP bits
	mcreq	p15, 0, r0, c1, c0, 1
#endif
__v7_setup:
	adr	r12, __v7_setup_stack		@ the local stack
	stmia	r12, {r0-r5, r7, r9, r11, lr}
	bl	v7_flush_dcache_all
	ldmia	r12, {r0-r5, r7, r9, r11, lr}

	mrc	p15, 0, r0, c0, c0, 0		@ read main ID register
	and	r10, r0, #0xff000000		@ ARM?
	teq	r10, #0x41000000
	bne	3f
	and	r5, r0, #0x00f00000		@ variant
	and	r6, r0, #0x0000000f		@ revision
	orr	r6, r6, r5, lsr #20-4		@ combine variant and revision
	ubfx	r0, r0, #4, #12			@ primary part number

	/* Cortex-A8 Errata */
	ldr	r10, =0x00000c08		@ Cortex-A8 primary part number
	teq	r0, r10
	bne	2f
#ifdef CONFIG_ARM_ERRATA_430973
	teq	r5, #0x00100000			@ only present in r1p*
	mrceq	p15, 0, r10, c1, c0, 1		@ read aux control register
	orreq	r10, r10, #(1 << 6)		@ set IBE to 1
	mcreq	p15, 0, r10, c1, c0, 1		@ write aux control register
#endif
#ifdef CONFIG_ARM_ERRATA_458693
	teq	r6, #0x20			@ only present in r2p0
	mrceq	p15, 0, r10, c1, c0, 1		@ read aux control register
	orreq	r10, r10, #(1 << 5)		@ set L1NEON to 1
	orreq	r10, r10, #(1 << 9)		@ set PLDNOP to 1
	mcreq	p15, 0, r10, c1, c0, 1		@ write aux control register
#endif
#ifdef CONFIG_ARM_ERRATA_460075
	teq	r6, #0x20			@ only present in r2p0
	mrceq	p15, 1, r10, c9, c0, 2		@ read L2 cache aux ctrl register
	tsteq	r10, #1 << 22
	orreq	r10, r10, #(1 << 22)		@ set the Write Allocate disable bit
	mcreq	p15, 1, r10, c9, c0, 2		@ write the L2 cache aux ctrl register
#endif
	b	3f

	/* Cortex-A9 Errata */
2:	ldr	r10, =0x00000c09		@ Cortex-A9 primary part number
	teq	r0, r10
	bne	3f
#ifdef CONFIG_ARM_ERRATA_742230
	cmp	r6, #0x22			@ only present up to r2p2
	mrcle	p15, 0, r10, c15, c0, 1		@ read diagnostic register
	orrle	r10, r10, #1 << 4		@ set bit #4
	mcrle	p15, 0, r10, c15, c0, 1		@ write diagnostic register
#endif
#ifdef CONFIG_ARM_ERRATA_742231
	teq	r6, #0x20			@ present in r2p0
	teqne	r6, #0x21			@ present in r2p1
	teqne	r6, #0x22			@ present in r2p2
	mrceq	p15, 0, r10, c15, c0, 1		@ read diagnostic register
	orreq	r10, r10, #1 << 12		@ set bit #12
	orreq	r10, r10, #1 << 22		@ set bit #22
	mcreq	p15, 0, r10, c15, c0, 1		@ write diagnostic register
#endif
#ifdef CONFIG_ARM_ERRATA_743622
	teq	r5, #0x00200000			@ only present in r2p*
	mrceq	p15, 0, r10, c15, c0, 1		@ read diagnostic register
	orreq	r10, r10, #1 << 6		@ set bit #6
	mcreq	p15, 0, r10, c15, c0, 1		@ write diagnostic register
#endif
#if defined(CONFIG_ARM_ERRATA_751472) && defined(CONFIG_SMP)
	ALT_SMP(cmp r6, #0x30)			@ present prior to r3p0
	ALT_UP_B(1f)
	mrclt	p15, 0, r10, c15, c0, 1		@ read diagnostic register
	orrlt	r10, r10, #1 << 11		@ set bit #11
	mcrlt	p15, 0, r10, c15, c0, 1		@ write diagnostic register
1:
#endif

3:	mov	r10, #0
	mcr	p15, 0, r10, c7, c5, 0		@ I+BTB cache invalidate
	dsb
#ifdef CONFIG_MMU
	mcr	p15, 0, r10, c8, c7, 0		@ invalidate I + D TLBs
	v7_ttb_setup r10, r4, r8, r5		@ TTBCR, TTBRx setup
	ldr	r5, =PRRR			@ PRRR
	ldr	r6, =NMRR			@ NMRR
	mcr	p15, 0, r5, c10, c2, 0		@ write PRRR
	mcr	p15, 0, r6, c10, c2, 1		@ write NMRR
#endif
	adr	r5, v7_crval
	ldmia	r5, {r5, r6}
#ifdef CONFIG_CPU_ENDIAN_BE8
	orr	r6, r6, #1 << 25		@ big-endian page tables
#endif
#ifdef CONFIG_SWP_EMULATE
	orr     r5, r5, #(1 << 10)              @ set SW bit in "clear"
	bic     r6, r6, #(1 << 10)              @ clear it in "mmuset"
#endif
   	mrc	p15, 0, r0, c1, c0, 0		@ read control register
	bic	r0, r0, r5			@ clear bits them
	orr	r0, r0, r6			@ set them
 THUMB(	orr	r0, r0, #1 << 30	)	@ Thumb exceptions
	mov	pc, lr				@ return to head.S:__ret
ENDPROC(__v7_setup)

	.align	2
__v7_setup_stack:
	.space	4 * 11				@ 11 registers

	__INITDATA

	@ define struct processor (see <asm/proc-fns.h> and proc-macros.S)
	define_processor_functions v7, dabort=v7_early_abort, pabort=v7_pabort, suspend=1

	.section ".rodata"

	string	cpu_arch_name, "armv7"
	string	cpu_elf_name, "v7"
	.align

	.section ".proc.info.init", #alloc, #execinstr

	/*
	 * Standard v7 proc info content
	 */
.macro __v7_proc initfunc, mm_mmuflags = 0, io_mmuflags = 0, hwcaps = 0
	ALT_SMP(.long	PMD_TYPE_SECT | PMD_SECT_AP_WRITE | PMD_SECT_AP_READ | \
			PMD_SECT_AF | PMD_FLAGS_SMP | \mm_mmuflags)
	ALT_UP(.long	PMD_TYPE_SECT | PMD_SECT_AP_WRITE | PMD_SECT_AP_READ | \
			PMD_SECT_AF | PMD_FLAGS_UP | \mm_mmuflags)
	.long	PMD_TYPE_SECT | PMD_SECT_AP_WRITE | \
		PMD_SECT_AP_READ | PMD_SECT_AF | \io_mmuflags
	W(b)	\initfunc
	.long	cpu_arch_name
	.long	cpu_elf_name
	.long	HWCAP_SWP | HWCAP_HALF | HWCAP_THUMB | HWCAP_FAST_MULT | \
		HWCAP_EDSP | HWCAP_TLS | \hwcaps
	.long	cpu_v7_name
	.long	v7_processor_functions
	.long	v7wbi_tlb_fns
	.long	v6_user_fns
	.long	v7_cache_fns
.endm

#ifndef CONFIG_ARM_LPAE
	/*
	 * ARM Ltd. Cortex A5 processor.
	 */
	.type   __v7_ca5mp_proc_info, #object
__v7_ca5mp_proc_info:
	.long	0x410fc050
	.long	0xff0ffff0
	__v7_proc __v7_ca5mp_setup
	.size	__v7_ca5mp_proc_info, . - __v7_ca5mp_proc_info

	/*
	 * ARM Ltd. Cortex A7 processor.
	 */
	.type	__v7_ca7mp_proc_info, #object
__v7_ca7mp_proc_info:
	.long	0x410fc070
	.long	0xff0ffff0
	__v7_proc __v7_ca7mp_setup, hwcaps = HWCAP_IDIV
	.size	__v7_ca7mp_proc_info, . - __v7_ca7mp_proc_info

	/*
	 * ARM Ltd. Cortex A9 processor.
	 */
	.type   __v7_ca9mp_proc_info, #object
__v7_ca9mp_proc_info:
	.long	0x410fc090
	.long	0xff0ffff0
	__v7_proc __v7_ca9mp_setup
	.size	__v7_ca9mp_proc_info, . - __v7_ca9mp_proc_info
#endif	/* CONFIG_ARM_LPAE */
<<<<<<< HEAD
=======

	/*
	 * ARM Ltd. Cortex A7 processor.
	 */
	.type	__v7_ca7mp_proc_info, #object
__v7_ca7mp_proc_info:
	.long	0x410fc070
	.long	0xff0ffff0
	__v7_proc __v7_ca7mp_setup, hwcaps = HWCAP_IDIV
	.size	__v7_ca7mp_proc_info, . - __v7_ca7mp_proc_info
>>>>>>> c16fa4f2

	/*
	 * ARM Ltd. Cortex A15 processor.
	 */
	.type	__v7_ca15mp_proc_info, #object
__v7_ca15mp_proc_info:
	.long	0x410fc0f0
	.long	0xff0ffff0
	__v7_proc __v7_ca15mp_setup, hwcaps = HWCAP_IDIV
	.size	__v7_ca15mp_proc_info, . - __v7_ca15mp_proc_info

	/*
	 * Match any ARMv7 processor core.
	 */
	.type	__v7_proc_info, #object
__v7_proc_info:
	.long	0x000f0000		@ Required ID value
	.long	0x000f0000		@ Mask for ID
	__v7_proc __v7_setup
	.size	__v7_proc_info, . - __v7_proc_info<|MERGE_RESOLUTION|>--- conflicted
+++ resolved
@@ -322,16 +322,6 @@
 	.size	__v7_ca5mp_proc_info, . - __v7_ca5mp_proc_info
 
 	/*
-	 * ARM Ltd. Cortex A7 processor.
-	 */
-	.type	__v7_ca7mp_proc_info, #object
-__v7_ca7mp_proc_info:
-	.long	0x410fc070
-	.long	0xff0ffff0
-	__v7_proc __v7_ca7mp_setup, hwcaps = HWCAP_IDIV
-	.size	__v7_ca7mp_proc_info, . - __v7_ca7mp_proc_info
-
-	/*
 	 * ARM Ltd. Cortex A9 processor.
 	 */
 	.type   __v7_ca9mp_proc_info, #object
@@ -341,8 +331,6 @@
 	__v7_proc __v7_ca9mp_setup
 	.size	__v7_ca9mp_proc_info, . - __v7_ca9mp_proc_info
 #endif	/* CONFIG_ARM_LPAE */
-<<<<<<< HEAD
-=======
 
 	/*
 	 * ARM Ltd. Cortex A7 processor.
@@ -353,7 +341,6 @@
 	.long	0xff0ffff0
 	__v7_proc __v7_ca7mp_setup, hwcaps = HWCAP_IDIV
 	.size	__v7_ca7mp_proc_info, . - __v7_ca7mp_proc_info
->>>>>>> c16fa4f2
 
 	/*
 	 * ARM Ltd. Cortex A15 processor.
