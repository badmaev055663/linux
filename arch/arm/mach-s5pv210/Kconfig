# arch/arm/mach-s5pv210/Kconfig
#
# Copyright (c) 2010 Samsung Electronics Co., Ltd.
#		http://www.samsung.com/
#
# Licensed under GPLv2

# Configuration options for the S5PV210/S5PC110

if ARCH_S5PV210

config CPU_S5PV210
	bool
	select PLAT_S5P
	select S3C_PL330_DMA
	select S5P_EXT_INT
	help
	  Enable S5PV210 CPU support

config S5PV210_SETUP_I2C1
	bool
	help
	  Common setup code for i2c bus 1.

config S5PV210_SETUP_I2C2
	bool
	help
	  Common setup code for i2c bus 2.

config S5PV210_SETUP_IDE
	bool
	help
	  Common setup code for S5PV210 IDE GPIO configurations

config S5PV210_SETUP_FB_24BPP
	bool
	help
          Common setup code for S5PV210 with an 24bpp RGB display helper.

config S5PV210_SETUP_KEYPAD
	bool
	help
	  Common setup code for keypad.

config S5PV210_SETUP_SDHCI
        bool
        select S5PV210_SETUP_SDHCI_GPIO
        help
          Internal helper functions for S5PV210 based SDHCI systems

config S5PV210_SETUP_SDHCI_GPIO
	bool
	help
	  Common setup code for SDHCI gpio.

menu "S5PC110 Machines"

config MACH_AQUILA
	bool "Aquila"
	select CPU_S5PV210
	select ARCH_SPARSEMEM_ENABLE
	select S5PV210_SETUP_FB_24BPP
	select S5PV210_SETUP_SDHCI
	select S3C_DEV_FB
	select S5PC110_DEV_ONENAND
	select S3C_DEV_HSMMC
	select S3C_DEV_HSMMC1
	select S3C_DEV_HSMMC2
	help
	  Machine support for the Samsung Aquila target based on S5PC110 SoC

config MACH_GONI
	bool "GONI"
	select CPU_S5PV210
	select ARCH_SPARSEMEM_ENABLE
	select S5PV210_SETUP_FB_24BPP
	select S5PV210_SETUP_SDHCI
	select S3C_DEV_FB
	select S5PC110_DEV_ONENAND
	select S3C_DEV_HSMMC
	select S3C_DEV_HSMMC1
	select S3C_DEV_HSMMC2
	help
	  Machine support for Samsung GONI board
	  S5PC110(MCP) is one of package option of S5PV210

config MACH_SMDKC110
	bool "SMDKC110"
	select CPU_S5PV210
	select ARCH_SPARSEMEM_ENABLE
	select S3C_DEV_I2C1
	select S3C_DEV_I2C2
	select SAMSUNG_DEV_IDE
	select S3C_DEV_RTC
	select S3C_DEV_WDT
	select HAVE_S3C_RTC
	select HAVE_S3C2410_WATCHDOG
	select S5PV210_SETUP_I2C1
	select S5PV210_SETUP_I2C2
	select S5PV210_SETUP_IDE
	help
	  Machine support for Samsung SMDKC110
	  S5PC110(MCP) is one of package option of S5PV210

endmenu

config S5PC110_DEV_ONENAND
	bool
	help
	  Compile in platform device definition for OneNAND1 controller

menu "S5PV210 Machines"

config MACH_SMDKV210
	bool "SMDKV210"
	select CPU_S5PV210
	select ARCH_SPARSEMEM_ENABLE
	select SAMSUNG_DEV_ADC
	select S3C_DEV_HSMMC
	select S3C_DEV_HSMMC1
	select S3C_DEV_HSMMC2
	select S3C_DEV_HSMMC3
	select S3C_DEV_I2C1
	select S3C_DEV_I2C2
	select SAMSUNG_DEV_IDE
	select SAMSUNG_DEV_KEYPAD
	select SAMSUNG_DEV_TS
	select S3C_DEV_RTC
	select S3C_DEV_WDT
<<<<<<< HEAD
	select HAVE_S3C_RTC
	select HAVE_S3C2410_WATCHDOG
	select S5PV210_SETUP_I2C1
	select S5PV210_SETUP_I2C2
	select S5PV210_SETUP_IDE
	select S5PV210_SETUP_KEYPAD
	select S5PV210_SETUP_SDHCI
	help
	  Machine support for Samsung SMDKV210

endmenu
=======
	help
	  Machine support for Samsung SMDKV210

config MACH_SMDKC110
	bool "SMDKC110"
	select CPU_S5PV210
	select ARCH_SPARSEMEM_ENABLE
	select S3C_DEV_WDT
	help
	  Machine support for Samsung SMDKC110
	  S5PC110(MCP) is one of package option of S5PV210
>>>>>>> 1c739c7f

endif<|MERGE_RESOLUTION|>--- conflicted
+++ resolved
@@ -53,19 +53,24 @@
 	help
 	  Common setup code for SDHCI gpio.
 
+config S5PC110_DEV_ONENAND
+	bool
+	help
+	  Compile in platform device definition for OneNAND1 controller
+
 menu "S5PC110 Machines"
 
 config MACH_AQUILA
 	bool "Aquila"
 	select CPU_S5PV210
 	select ARCH_SPARSEMEM_ENABLE
-	select S5PV210_SETUP_FB_24BPP
-	select S5PV210_SETUP_SDHCI
 	select S3C_DEV_FB
-	select S5PC110_DEV_ONENAND
 	select S3C_DEV_HSMMC
 	select S3C_DEV_HSMMC1
 	select S3C_DEV_HSMMC2
+	select S5PC110_DEV_ONENAND
+	select S5PV210_SETUP_FB_24BPP
+	select S5PV210_SETUP_SDHCI
 	help
 	  Machine support for the Samsung Aquila target based on S5PC110 SoC
 
@@ -73,13 +78,13 @@
 	bool "GONI"
 	select CPU_S5PV210
 	select ARCH_SPARSEMEM_ENABLE
-	select S5PV210_SETUP_FB_24BPP
-	select S5PV210_SETUP_SDHCI
 	select S3C_DEV_FB
-	select S5PC110_DEV_ONENAND
 	select S3C_DEV_HSMMC
 	select S3C_DEV_HSMMC1
 	select S3C_DEV_HSMMC2
+	select S5PC110_DEV_ONENAND
+	select S5PV210_SETUP_FB_24BPP
+	select S5PV210_SETUP_SDHCI
 	help
 	  Machine support for Samsung GONI board
 	  S5PC110(MCP) is one of package option of S5PV210
@@ -90,11 +95,9 @@
 	select ARCH_SPARSEMEM_ENABLE
 	select S3C_DEV_I2C1
 	select S3C_DEV_I2C2
-	select SAMSUNG_DEV_IDE
 	select S3C_DEV_RTC
 	select S3C_DEV_WDT
-	select HAVE_S3C_RTC
-	select HAVE_S3C2410_WATCHDOG
+	select SAMSUNG_DEV_IDE
 	select S5PV210_SETUP_I2C1
 	select S5PV210_SETUP_I2C2
 	select S5PV210_SETUP_IDE
@@ -104,32 +107,24 @@
 
 endmenu
 
-config S5PC110_DEV_ONENAND
-	bool
-	help
-	  Compile in platform device definition for OneNAND1 controller
-
 menu "S5PV210 Machines"
 
 config MACH_SMDKV210
 	bool "SMDKV210"
 	select CPU_S5PV210
 	select ARCH_SPARSEMEM_ENABLE
-	select SAMSUNG_DEV_ADC
 	select S3C_DEV_HSMMC
 	select S3C_DEV_HSMMC1
 	select S3C_DEV_HSMMC2
 	select S3C_DEV_HSMMC3
 	select S3C_DEV_I2C1
 	select S3C_DEV_I2C2
+	select S3C_DEV_RTC
+	select S3C_DEV_WDT
+	select SAMSUNG_DEV_ADC
 	select SAMSUNG_DEV_IDE
 	select SAMSUNG_DEV_KEYPAD
 	select SAMSUNG_DEV_TS
-	select S3C_DEV_RTC
-	select S3C_DEV_WDT
-<<<<<<< HEAD
-	select HAVE_S3C_RTC
-	select HAVE_S3C2410_WATCHDOG
 	select S5PV210_SETUP_I2C1
 	select S5PV210_SETUP_I2C2
 	select S5PV210_SETUP_IDE
@@ -139,18 +134,5 @@
 	  Machine support for Samsung SMDKV210
 
 endmenu
-=======
-	help
-	  Machine support for Samsung SMDKV210
-
-config MACH_SMDKC110
-	bool "SMDKC110"
-	select CPU_S5PV210
-	select ARCH_SPARSEMEM_ENABLE
-	select S3C_DEV_WDT
-	help
-	  Machine support for Samsung SMDKC110
-	  S5PC110(MCP) is one of package option of S5PV210
->>>>>>> 1c739c7f
 
 endif