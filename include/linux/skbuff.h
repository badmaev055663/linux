--- conflicted
+++ resolved
@@ -288,13 +288,9 @@
 	__u32 chain;
 	__u16 mru;
 	__u16 zone;
-<<<<<<< HEAD
-	bool post_ct;
-=======
 	u8 post_ct:1;
 	u8 post_ct_snat:1;
 	u8 post_ct_dnat:1;
->>>>>>> 754e0b0e
 };
 #endif
 
