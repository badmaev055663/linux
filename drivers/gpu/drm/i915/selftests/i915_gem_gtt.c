--- conflicted
+++ resolved
@@ -1112,12 +1112,6 @@
 	expected_vma_size = round_up(size, 1 << (ffs(vma->resource->page_sizes_gtt) - 1));
 	expected_node_size = expected_vma_size;
 
-<<<<<<< HEAD
-	if (NEEDS_COMPACT_PT(vm->i915) && i915_gem_object_is_lmem(obj)) {
-		/* compact-pt should expand lmem node to 2MB */
-		expected_vma_size = round_up(size, I915_GTT_PAGE_SIZE_64K);
-		expected_node_size = round_up(size, I915_GTT_PAGE_SIZE_2M);
-=======
 	if (HAS_64K_PAGES(vm->i915) && i915_gem_object_is_lmem(obj)) {
 		/*
 		 * The compact-pt should expand lmem node to 2MB for the ppGTT,
@@ -1128,7 +1122,6 @@
 			expected_node_size = round_up(size, I915_GTT_PAGE_SIZE_2M);
 		else
 			expected_node_size = round_up(size, I915_GTT_PAGE_SIZE_64K);
->>>>>>> 88084a3d
 	}
 
 	if (vma->size != expected_vma_size || vma->node.size != expected_node_size) {
@@ -1163,11 +1156,7 @@
 		flags |= PIN_GLOBAL;
 
 	for_each_memory_region(mr, vm->i915, id) {
-<<<<<<< HEAD
-		u64 min_alignment = i915_vm_min_alignment(vm, (enum intel_memory_type)id);
-=======
 		u64 min_alignment = i915_vm_min_alignment(vm, mr->type);
->>>>>>> 88084a3d
 		u64 size = min_alignment;
 		u64 addr = round_down(hole_start + (hole_size / 2), min_alignment);
 
