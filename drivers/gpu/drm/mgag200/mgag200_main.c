/*
 * Copyright 2010 Matt Turner.
 * Copyright 2012 Red Hat
 *
 * This file is subject to the terms and conditions of the GNU General
 * Public License version 2. See the file COPYING in the main
 * directory of this archive for more details.
 *
 * Authors: Matthew Garrett
 *          Matt Turner
 *          Dave Airlie
 */
#include <drm/drmP.h>
#include <drm/drm_crtc_helper.h>
#include "mgag200_drv.h"

static void mga_user_framebuffer_destroy(struct drm_framebuffer *fb)
{
	struct mga_framebuffer *mga_fb = to_mga_framebuffer(fb);
	if (mga_fb->obj)
		drm_gem_object_unreference_unlocked(mga_fb->obj);
	drm_framebuffer_cleanup(fb);
	kfree(fb);
}

static const struct drm_framebuffer_funcs mga_fb_funcs = {
	.destroy = mga_user_framebuffer_destroy,
};

int mgag200_framebuffer_init(struct drm_device *dev,
			     struct mga_framebuffer *gfb,
			     struct drm_mode_fb_cmd2 *mode_cmd,
			     struct drm_gem_object *obj)
{
	int ret;
	
	drm_helper_mode_fill_fb_struct(&gfb->base, mode_cmd);
	gfb->obj = obj;
	ret = drm_framebuffer_init(dev, &gfb->base, &mga_fb_funcs);
	if (ret) {
		DRM_ERROR("drm_framebuffer_init failed: %d\n", ret);
		return ret;
	}
	return 0;
}

static struct drm_framebuffer *
mgag200_user_framebuffer_create(struct drm_device *dev,
				struct drm_file *filp,
				struct drm_mode_fb_cmd2 *mode_cmd)
{
	struct drm_gem_object *obj;
	struct mga_framebuffer *mga_fb;
	int ret;

	obj = drm_gem_object_lookup(dev, filp, mode_cmd->handles[0]);
	if (obj == NULL)
		return ERR_PTR(-ENOENT);

	mga_fb = kzalloc(sizeof(*mga_fb), GFP_KERNEL);
	if (!mga_fb) {
		drm_gem_object_unreference_unlocked(obj);
		return ERR_PTR(-ENOMEM);
	}

	ret = mgag200_framebuffer_init(dev, mga_fb, mode_cmd, obj);
	if (ret) {
		drm_gem_object_unreference_unlocked(obj);
		kfree(mga_fb);
		return ERR_PTR(ret);
	}
	return &mga_fb->base;
}

static const struct drm_mode_config_funcs mga_mode_funcs = {
	.fb_create = mgag200_user_framebuffer_create,
};

static int mga_probe_vram(struct mga_device *mdev, void __iomem *mem)
{
	int offset;
	int orig;
	int test1, test2;
	int orig1, orig2;

	/* Probe */
	orig = ioread16(mem);
	iowrite16(0, mem);

	for (offset = 0x100000; offset < mdev->mc.vram_window; offset += 0x4000) {
		orig1 = ioread8(mem + offset);
		orig2 = ioread8(mem + offset + 0x100);

		iowrite16(0xaa55, mem + offset);
		iowrite16(0xaa55, mem + offset + 0x100);

		test1 = ioread16(mem + offset);
		test2 = ioread16(mem);

		iowrite16(orig1, mem + offset);
		iowrite16(orig2, mem + offset + 0x100);

		if (test1 != 0xaa55) {
			break;
		}

		if (test2) {
			break;
		}
	}

	iowrite16(orig, mem);
	return offset - 65536;
}

/* Map the framebuffer from the card and configure the core */
static int mga_vram_init(struct mga_device *mdev)
{
	void __iomem *mem;
	struct apertures_struct *aper = alloc_apertures(1);
	if (!aper)
		return -ENOMEM;

	/* BAR 0 is VRAM */
	mdev->mc.vram_base = pci_resource_start(mdev->dev->pdev, 0);
	mdev->mc.vram_window = pci_resource_len(mdev->dev->pdev, 0);

	aper->ranges[0].base = mdev->mc.vram_base;
	aper->ranges[0].size = mdev->mc.vram_window;

	remove_conflicting_framebuffers(aper, "mgafb", true);
	kfree(aper);

	if (!devm_request_mem_region(mdev->dev->dev, mdev->mc.vram_base, mdev->mc.vram_window,
				"mgadrmfb_vram")) {
		DRM_ERROR("can't reserve VRAM\n");
		return -ENXIO;
	}

	mem = pci_iomap(mdev->dev->pdev, 0, 0);

	mdev->mc.vram_size = mga_probe_vram(mdev, mem);

	pci_iounmap(mdev->dev->pdev, mem);

	return 0;
}

static int mgag200_device_init(struct drm_device *dev,
			       uint32_t flags)
{
	struct mga_device *mdev = dev->dev_private;
	int ret, option;

	mdev->type = flags;

	/* Hardcode the number of CRTCs to 1 */
	mdev->num_crtc = 1;

	pci_read_config_dword(dev->pdev, PCI_MGA_OPTION, &option);
	mdev->has_sdram = !(option & (1 << 14));

	/* BAR 0 is the framebuffer, BAR 1 contains registers */
	mdev->rmmio_base = pci_resource_start(mdev->dev->pdev, 1);
	mdev->rmmio_size = pci_resource_len(mdev->dev->pdev, 1);

	if (!devm_request_mem_region(mdev->dev->dev, mdev->rmmio_base, mdev->rmmio_size,
				"mgadrmfb_mmio")) {
		DRM_ERROR("can't reserve mmio registers\n");
		return -ENOMEM;
	}

	mdev->rmmio = pcim_iomap(dev->pdev, 1, 0);
	if (mdev->rmmio == NULL)
		return -ENOMEM;

	/* stash G200 SE model number for later use */
	if (IS_G200_SE(mdev))
		mdev->unique_rev_id = RREG32(0x1e24);

	ret = mga_vram_init(mdev);
	if (ret)
		return ret;

	mdev->bpp_shifts[0] = 0;
	mdev->bpp_shifts[1] = 1;
	mdev->bpp_shifts[2] = 0;
	mdev->bpp_shifts[3] = 2;
	return 0;
}

/*
 * Functions here will be called by the core once it's bound the driver to
 * a PCI device
 */


int mgag200_driver_load(struct drm_device *dev, unsigned long flags)
{
	struct mga_device *mdev;
	int r;

	mdev = devm_kzalloc(dev->dev, sizeof(struct mga_device), GFP_KERNEL);
	if (mdev == NULL)
		return -ENOMEM;
	dev->dev_private = (void *)mdev;
	mdev->dev = dev;

	r = mgag200_device_init(dev, flags);
	if (r) {
		dev_err(&dev->pdev->dev, "Fatal error during GPU init: %d\n", r);
		return r;
	}
	r = mgag200_mm_init(mdev);
	if (r)
		goto out;

	drm_mode_config_init(dev);
	dev->mode_config.funcs = (void *)&mga_mode_funcs;
	dev->mode_config.preferred_depth = 24;
	dev->mode_config.prefer_shadow = 1;

	r = mgag200_modeset_init(mdev);
	if (r) {
		dev_err(&dev->pdev->dev, "Fatal error during modeset init: %d\n", r);
		goto out;
	}

	/* Make small buffers to store a hardware cursor (double buffered icon updates) */
	mgag200_bo_create(dev, roundup(48*64, PAGE_SIZE), 0, 0,
					  &mdev->cursor.pixels_1);
	mgag200_bo_create(dev, roundup(48*64, PAGE_SIZE), 0, 0,
					  &mdev->cursor.pixels_2);
	if (!mdev->cursor.pixels_2 || !mdev->cursor.pixels_1)
		goto cursor_nospace;
	mdev->cursor.pixels_current = mdev->cursor.pixels_1;
	mdev->cursor.pixels_prev = mdev->cursor.pixels_2;
	goto cursor_done;
 cursor_nospace:
	mdev->cursor.pixels_1 = NULL;
	mdev->cursor.pixels_2 = NULL;
	dev_warn(&dev->pdev->dev, "Could not allocate space for cursors. Not doing hardware cursors.\n");
 cursor_done:

out:
	if (r)
		mgag200_driver_unload(dev);
	return r;
}

int mgag200_driver_unload(struct drm_device *dev)
{
	struct mga_device *mdev = dev->dev_private;

	if (mdev == NULL)
		return 0;
	mgag200_modeset_fini(mdev);
	mgag200_fbdev_fini(mdev);
	drm_mode_config_cleanup(dev);
	mgag200_mm_fini(mdev);
	dev->dev_private = NULL;
	return 0;
}

int mgag200_gem_create(struct drm_device *dev,
		   u32 size, bool iskernel,
		   struct drm_gem_object **obj)
{
	struct mgag200_bo *astbo;
	int ret;

	*obj = NULL;

	size = roundup(size, PAGE_SIZE);
	if (size == 0)
		return -EINVAL;

	ret = mgag200_bo_create(dev, size, 0, 0, &astbo);
	if (ret) {
		if (ret != -ERESTARTSYS)
			DRM_ERROR("failed to allocate GEM object\n");
		return ret;
	}
	*obj = &astbo->gem;
	return 0;
}

int mgag200_dumb_create(struct drm_file *file,
		    struct drm_device *dev,
		    struct drm_mode_create_dumb *args)
{
	int ret;
	struct drm_gem_object *gobj;
	u32 handle;

	args->pitch = args->width * ((args->bpp + 7) / 8);
	args->size = args->pitch * args->height;

	ret = mgag200_gem_create(dev, args->size, false,
			     &gobj);
	if (ret)
		return ret;

	ret = drm_gem_handle_create(file, gobj, &handle);
	drm_gem_object_unreference_unlocked(gobj);
	if (ret)
		return ret;

	args->handle = handle;
	return 0;
}

<<<<<<< HEAD
int mgag200_gem_init_object(struct drm_gem_object *obj)
{
	BUG();
	return 0;
}

=======
>>>>>>> d8ec26d7
void mgag200_bo_unref(struct mgag200_bo **bo)
{
	struct ttm_buffer_object *tbo;

	if ((*bo) == NULL)
		return;

	tbo = &((*bo)->bo);
	ttm_bo_unref(&tbo);
	if (tbo == NULL)
		*bo = NULL;

}

void mgag200_gem_free_object(struct drm_gem_object *obj)
{
	struct mgag200_bo *mgag200_bo = gem_to_mga_bo(obj);

	if (!mgag200_bo)
		return;
	mgag200_bo_unref(&mgag200_bo);
}


static inline u64 mgag200_bo_mmap_offset(struct mgag200_bo *bo)
{
	return drm_vma_node_offset_addr(&bo->bo.vma_node);
}

int
mgag200_dumb_mmap_offset(struct drm_file *file,
		     struct drm_device *dev,
		     uint32_t handle,
		     uint64_t *offset)
{
	struct drm_gem_object *obj;
	int ret;
	struct mgag200_bo *bo;

	mutex_lock(&dev->struct_mutex);
	obj = drm_gem_object_lookup(dev, file, handle);
	if (obj == NULL) {
		ret = -ENOENT;
		goto out_unlock;
	}

	bo = gem_to_mga_bo(obj);
	*offset = mgag200_bo_mmap_offset(bo);

	drm_gem_object_unreference(obj);
	ret = 0;
out_unlock:
	mutex_unlock(&dev->struct_mutex);
	return ret;

}<|MERGE_RESOLUTION|>--- conflicted
+++ resolved
@@ -310,15 +310,6 @@
 	return 0;
 }
 
-<<<<<<< HEAD
-int mgag200_gem_init_object(struct drm_gem_object *obj)
-{
-	BUG();
-	return 0;
-}
-
-=======
->>>>>>> d8ec26d7
 void mgag200_bo_unref(struct mgag200_bo **bo)
 {
 	struct ttm_buffer_object *tbo;
