--- conflicted
+++ resolved
@@ -82,11 +82,7 @@
 
 		queued = mt76_is_usb(dev) ? q->ndesc - q->queued : q->queued;
 		seq_printf(s, " %9d | %9d | %9d | %9d |\n",
-<<<<<<< HEAD
-			   i, q->queued, q->head, q->tail);
-=======
 			   i, queued, q->head, q->tail);
->>>>>>> 754e0b0e
 	}
 
 	return 0;
