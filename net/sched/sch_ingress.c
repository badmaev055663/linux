--- conflicted
+++ resolved
@@ -61,13 +61,6 @@
 	struct mini_Qdisc_pair *miniqp = priv;
 
 	mini_qdisc_pair_swap(miniqp, tp_head);
-<<<<<<< HEAD
-}
-
-static int ingress_init(struct Qdisc *sch, struct nlattr *opt)
-{
-	struct ingress_sched_data *q = qdisc_priv(sch);
-=======
 };
 
 static void ingress_ingress_block_set(struct Qdisc *sch, u32 block_index)
@@ -88,7 +81,6 @@
 			struct netlink_ext_ack *extack)
 {
 	struct ingress_sched_data *q = qdisc_priv(sch);
->>>>>>> 661e50bc
 	struct net_device *dev = qdisc_dev(sch);
 
 	net_inc_ingress_queue();
@@ -99,11 +91,7 @@
 	q->block_info.chain_head_change = clsact_chain_head_change;
 	q->block_info.chain_head_change_priv = &q->miniqp;
 
-<<<<<<< HEAD
-	return tcf_block_get_ext(&q->block, sch, &q->block_info);
-=======
 	return tcf_block_get_ext(&q->block, sch, &q->block_info, extack);
->>>>>>> 661e50bc
 }
 
 static void ingress_destroy(struct Qdisc *sch)
@@ -139,16 +127,6 @@
 };
 
 static struct Qdisc_ops ingress_qdisc_ops __read_mostly = {
-<<<<<<< HEAD
-	.cl_ops		=	&ingress_class_ops,
-	.id		=	"ingress",
-	.priv_size	=	sizeof(struct ingress_sched_data),
-	.static_flags	=	TCQ_F_CPUSTATS,
-	.init		=	ingress_init,
-	.destroy	=	ingress_destroy,
-	.dump		=	ingress_dump,
-	.owner		=	THIS_MODULE,
-=======
 	.cl_ops			=	&ingress_class_ops,
 	.id			=	"ingress",
 	.priv_size		=	sizeof(struct ingress_sched_data),
@@ -159,7 +137,6 @@
 	.ingress_block_set	=	ingress_ingress_block_set,
 	.ingress_block_get	=	ingress_ingress_block_get,
 	.owner			=	THIS_MODULE,
->>>>>>> 661e50bc
 };
 
 struct clsact_sched_data {
@@ -240,25 +217,15 @@
 
 	net_inc_ingress_queue();
 	net_inc_egress_queue();
-<<<<<<< HEAD
 
 	mini_qdisc_pair_init(&q->miniqp_ingress, sch, &dev->miniq_ingress);
 
-=======
-
-	mini_qdisc_pair_init(&q->miniqp_ingress, sch, &dev->miniq_ingress);
-
->>>>>>> 661e50bc
 	q->ingress_block_info.binder_type = TCF_BLOCK_BINDER_TYPE_CLSACT_INGRESS;
 	q->ingress_block_info.chain_head_change = clsact_chain_head_change;
 	q->ingress_block_info.chain_head_change_priv = &q->miniqp_ingress;
 
-<<<<<<< HEAD
-	err = tcf_block_get_ext(&q->ingress_block, sch, &q->ingress_block_info);
-=======
 	err = tcf_block_get_ext(&q->ingress_block, sch, &q->ingress_block_info,
 				extack);
->>>>>>> 661e50bc
 	if (err)
 		return err;
 
@@ -268,11 +235,7 @@
 	q->egress_block_info.chain_head_change = clsact_chain_head_change;
 	q->egress_block_info.chain_head_change_priv = &q->miniqp_egress;
 
-<<<<<<< HEAD
-	return tcf_block_get_ext(&q->egress_block, sch, &q->egress_block_info);
-=======
 	return tcf_block_get_ext(&q->egress_block, sch, &q->egress_block_info, extack);
->>>>>>> 661e50bc
 }
 
 static void clsact_destroy(struct Qdisc *sch)
@@ -296,16 +259,6 @@
 };
 
 static struct Qdisc_ops clsact_qdisc_ops __read_mostly = {
-<<<<<<< HEAD
-	.cl_ops		=	&clsact_class_ops,
-	.id		=	"clsact",
-	.priv_size	=	sizeof(struct clsact_sched_data),
-	.static_flags	=	TCQ_F_CPUSTATS,
-	.init		=	clsact_init,
-	.destroy	=	clsact_destroy,
-	.dump		=	ingress_dump,
-	.owner		=	THIS_MODULE,
-=======
 	.cl_ops			=	&clsact_class_ops,
 	.id			=	"clsact",
 	.priv_size		=	sizeof(struct clsact_sched_data),
@@ -318,7 +271,6 @@
 	.ingress_block_get	=	clsact_ingress_block_get,
 	.egress_block_get	=	clsact_egress_block_get,
 	.owner			=	THIS_MODULE,
->>>>>>> 661e50bc
 };
 
 static int __init ingress_module_init(void)
