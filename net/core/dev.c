--- conflicted
+++ resolved
@@ -6511,7 +6511,6 @@
 		__napi_schedule(napi);
 		return;
 	}
-<<<<<<< HEAD
 
 	if (napi->gro_bitmask) {
 		/* flush too old packets
@@ -6524,20 +6523,6 @@
 	clear_bit(NAPI_STATE_SCHED, &napi->state);
 }
 
-=======
-
-	if (napi->gro_bitmask) {
-		/* flush too old packets
-		 * If HZ < 1000, flush all packets.
-		 */
-		napi_gro_flush(napi, HZ >= 1000);
-	}
-
-	gro_normal_list(napi);
-	clear_bit(NAPI_STATE_SCHED, &napi->state);
-}
-
->>>>>>> c93199e9
 static void busy_poll_stop(struct napi_struct *napi, void *have_poll_lock, bool prefer_busy_poll,
 			   u16 budget)
 {
@@ -9676,11 +9661,6 @@
 		}
 	}
 
-<<<<<<< HEAD
-	if ((features & NETIF_F_HW_TLS_TX) && !(features & NETIF_F_HW_CSUM)) {
-		netdev_dbg(dev, "Dropping TLS TX HW offload feature since no CSUM feature.\n");
-		features &= ~NETIF_F_HW_TLS_TX;
-=======
 	if (features & NETIF_F_HW_TLS_TX) {
 		bool ip_csum = (features & (NETIF_F_IP_CSUM | NETIF_F_IPV6_CSUM)) ==
 			(NETIF_F_IP_CSUM | NETIF_F_IPV6_CSUM);
@@ -9690,7 +9670,6 @@
 			netdev_dbg(dev, "Dropping TLS TX HW offload feature since no CSUM feature.\n");
 			features &= ~NETIF_F_HW_TLS_TX;
 		}
->>>>>>> c93199e9
 	}
 
 	return features;
