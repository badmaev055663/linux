/*
 * HT handling
 *
 * Copyright 2003, Jouni Malinen <jkmaline@cc.hut.fi>
 * Copyright 2002-2005, Instant802 Networks, Inc.
 * Copyright 2005-2006, Devicescape Software, Inc.
 * Copyright 2006-2007	Jiri Benc <jbenc@suse.cz>
 * Copyright 2007, Michael Wu <flamingice@sourmilk.net>
 * Copyright 2007-2010, Intel Corporation
 *
 * This program is free software; you can redistribute it and/or modify
 * it under the terms of the GNU General Public License version 2 as
 * published by the Free Software Foundation.
 */

#include <linux/ieee80211.h>
#include <linux/export.h>
#include <net/mac80211.h>
#include "ieee80211_i.h"
#include "rate.h"

bool ieee80111_cfg_override_disables_ht40(struct ieee80211_sub_if_data *sdata)
{
	const __le16 flg = cpu_to_le16(IEEE80211_HT_CAP_SUP_WIDTH_20_40);
	if ((sdata->u.mgd.ht_capa_mask.cap_info & flg) &&
	    !(sdata->u.mgd.ht_capa.cap_info & flg))
		return true;
	return false;
}

<<<<<<< HEAD
void __check_htcap_disable(struct ieee80211_sub_if_data *sdata,
			   struct ieee80211_sta_ht_cap *ht_cap,
			   u16 flag)
=======
static void __check_htcap_disable(struct ieee80211_sub_if_data *sdata,
				  struct ieee80211_sta_ht_cap *ht_cap,
				  u16 flag)
>>>>>>> d7a4858c
{
	__le16 le_flag = cpu_to_le16(flag);
	if (sdata->u.mgd.ht_capa_mask.cap_info & le_flag) {
		if (!(sdata->u.mgd.ht_capa.cap_info & le_flag))
			ht_cap->cap &= ~flag;
	}
}

void ieee80211_apply_htcap_overrides(struct ieee80211_sub_if_data *sdata,
				     struct ieee80211_sta_ht_cap *ht_cap)
{
	u8 *scaps = (u8 *)(&sdata->u.mgd.ht_capa.mcs.rx_mask);
	u8 *smask = (u8 *)(&sdata->u.mgd.ht_capa_mask.mcs.rx_mask);
	int i;

	if (sdata->vif.type != NL80211_IFTYPE_STATION) {
		WARN_ON_ONCE(sdata->vif.type != NL80211_IFTYPE_STATION);
		return;
	}

	/* NOTE:  If you add more over-rides here, update register_hw
	 * ht_capa_mod_msk logic in main.c as well.
	 * And, if this method can ever change ht_cap.ht_supported, fix
	 * the check in ieee80211_add_ht_ie.
	 */

	/* check for HT over-rides, MCS rates first. */
	for (i = 0; i < IEEE80211_HT_MCS_MASK_LEN; i++) {
		u8 m = smask[i];
		ht_cap->mcs.rx_mask[i] &= ~m; /* turn off all masked bits */
		/* Add back rates that are supported */
		ht_cap->mcs.rx_mask[i] |= (m & scaps[i]);
	}

	/* Force removal of HT-40 capabilities? */
	__check_htcap_disable(sdata, ht_cap, IEEE80211_HT_CAP_SUP_WIDTH_20_40);
	__check_htcap_disable(sdata, ht_cap, IEEE80211_HT_CAP_SGI_40);

	/* Allow user to disable the max-AMSDU bit. */
	__check_htcap_disable(sdata, ht_cap, IEEE80211_HT_CAP_MAX_AMSDU);

	/* Allow user to decrease AMPDU factor */
	if (sdata->u.mgd.ht_capa_mask.ampdu_params_info &
	    IEEE80211_HT_AMPDU_PARM_FACTOR) {
		u8 n = sdata->u.mgd.ht_capa.ampdu_params_info
			& IEEE80211_HT_AMPDU_PARM_FACTOR;
		if (n < ht_cap->ampdu_factor)
			ht_cap->ampdu_factor = n;
	}

	/* Allow the user to increase AMPDU density. */
	if (sdata->u.mgd.ht_capa_mask.ampdu_params_info &
	    IEEE80211_HT_AMPDU_PARM_DENSITY) {
		u8 n = (sdata->u.mgd.ht_capa.ampdu_params_info &
			IEEE80211_HT_AMPDU_PARM_DENSITY)
			>> IEEE80211_HT_AMPDU_PARM_DENSITY_SHIFT;
		if (n > ht_cap->ampdu_density)
			ht_cap->ampdu_density = n;
	}
}


void ieee80211_ht_cap_ie_to_sta_ht_cap(struct ieee80211_sub_if_data *sdata,
				       struct ieee80211_supported_band *sband,
				       struct ieee80211_ht_cap *ht_cap_ie,
				       struct ieee80211_sta_ht_cap *ht_cap)
{
	u8 ampdu_info, tx_mcs_set_cap;
	int i, max_tx_streams;

	BUG_ON(!ht_cap);

	memset(ht_cap, 0, sizeof(*ht_cap));

	if (!ht_cap_ie || !sband->ht_cap.ht_supported)
		return;

	ht_cap->ht_supported = true;

	/*
	 * The bits listed in this expression should be
	 * the same for the peer and us, if the station
	 * advertises more then we can't use those thus
	 * we mask them out.
	 */
	ht_cap->cap = le16_to_cpu(ht_cap_ie->cap_info) &
		(sband->ht_cap.cap |
		 ~(IEEE80211_HT_CAP_LDPC_CODING |
		   IEEE80211_HT_CAP_SUP_WIDTH_20_40 |
		   IEEE80211_HT_CAP_GRN_FLD |
		   IEEE80211_HT_CAP_SGI_20 |
		   IEEE80211_HT_CAP_SGI_40 |
		   IEEE80211_HT_CAP_DSSSCCK40));
	/*
	 * The STBC bits are asymmetric -- if we don't have
	 * TX then mask out the peer's RX and vice versa.
	 */
	if (!(sband->ht_cap.cap & IEEE80211_HT_CAP_TX_STBC))
		ht_cap->cap &= ~IEEE80211_HT_CAP_RX_STBC;
	if (!(sband->ht_cap.cap & IEEE80211_HT_CAP_RX_STBC))
		ht_cap->cap &= ~IEEE80211_HT_CAP_TX_STBC;

	ampdu_info = ht_cap_ie->ampdu_params_info;
	ht_cap->ampdu_factor =
		ampdu_info & IEEE80211_HT_AMPDU_PARM_FACTOR;
	ht_cap->ampdu_density =
		(ampdu_info & IEEE80211_HT_AMPDU_PARM_DENSITY) >> 2;

	/* own MCS TX capabilities */
	tx_mcs_set_cap = sband->ht_cap.mcs.tx_params;

	/* Copy peer MCS TX capabilities, the driver might need them. */
	ht_cap->mcs.tx_params = ht_cap_ie->mcs.tx_params;

	/* can we TX with MCS rates? */
	if (!(tx_mcs_set_cap & IEEE80211_HT_MCS_TX_DEFINED))
		return;

	/* Counting from 0, therefore +1 */
	if (tx_mcs_set_cap & IEEE80211_HT_MCS_TX_RX_DIFF)
		max_tx_streams =
			((tx_mcs_set_cap & IEEE80211_HT_MCS_TX_MAX_STREAMS_MASK)
				>> IEEE80211_HT_MCS_TX_MAX_STREAMS_SHIFT) + 1;
	else
		max_tx_streams = IEEE80211_HT_MCS_TX_MAX_STREAMS;

	/*
	 * 802.11n-2009 20.3.5 / 20.6 says:
	 * - indices 0 to 7 and 32 are single spatial stream
	 * - 8 to 31 are multiple spatial streams using equal modulation
	 *   [8..15 for two streams, 16..23 for three and 24..31 for four]
	 * - remainder are multiple spatial streams using unequal modulation
	 */
	for (i = 0; i < max_tx_streams; i++)
		ht_cap->mcs.rx_mask[i] =
			sband->ht_cap.mcs.rx_mask[i] & ht_cap_ie->mcs.rx_mask[i];

	if (tx_mcs_set_cap & IEEE80211_HT_MCS_TX_UNEQUAL_MODULATION)
		for (i = IEEE80211_HT_MCS_UNEQUAL_MODULATION_START_BYTE;
		     i < IEEE80211_HT_MCS_MASK_LEN; i++)
			ht_cap->mcs.rx_mask[i] =
				sband->ht_cap.mcs.rx_mask[i] &
					ht_cap_ie->mcs.rx_mask[i];

	/* handle MCS rate 32 too */
	if (sband->ht_cap.mcs.rx_mask[32/8] & ht_cap_ie->mcs.rx_mask[32/8] & 1)
		ht_cap->mcs.rx_mask[32/8] |= 1;

	/*
	 * If user has specified capability over-rides, take care
	 * of that here.
	 */
	ieee80211_apply_htcap_overrides(sdata, ht_cap);
}

void ieee80211_sta_tear_down_BA_sessions(struct sta_info *sta, bool tx)
{
	int i;

	cancel_work_sync(&sta->ampdu_mlme.work);

	for (i = 0; i <  STA_TID_NUM; i++) {
		__ieee80211_stop_tx_ba_session(sta, i, WLAN_BACK_INITIATOR, tx);
		__ieee80211_stop_rx_ba_session(sta, i, WLAN_BACK_RECIPIENT,
					       WLAN_REASON_QSTA_LEAVE_QBSS, tx);
	}
}

void ieee80211_ba_session_work(struct work_struct *work)
{
	struct sta_info *sta =
		container_of(work, struct sta_info, ampdu_mlme.work);
	struct tid_ampdu_tx *tid_tx;
	int tid;

	/*
	 * When this flag is set, new sessions should be
	 * blocked, and existing sessions will be torn
	 * down by the code that set the flag, so this
	 * need not run.
	 */
	if (test_sta_flag(sta, WLAN_STA_BLOCK_BA))
		return;

	mutex_lock(&sta->ampdu_mlme.mtx);
	for (tid = 0; tid < STA_TID_NUM; tid++) {
		if (test_and_clear_bit(tid, sta->ampdu_mlme.tid_rx_timer_expired))
			___ieee80211_stop_rx_ba_session(
				sta, tid, WLAN_BACK_RECIPIENT,
				WLAN_REASON_QSTA_TIMEOUT, true);

		if (test_and_clear_bit(tid,
				       sta->ampdu_mlme.tid_rx_stop_requested))
			___ieee80211_stop_rx_ba_session(
				sta, tid, WLAN_BACK_RECIPIENT,
				WLAN_REASON_UNSPECIFIED, true);

		tid_tx = sta->ampdu_mlme.tid_start_tx[tid];
		if (tid_tx) {
			/*
			 * Assign it over to the normal tid_tx array
			 * where it "goes live".
			 */
			spin_lock_bh(&sta->lock);

			sta->ampdu_mlme.tid_start_tx[tid] = NULL;
			/* could there be a race? */
			if (sta->ampdu_mlme.tid_tx[tid])
				kfree(tid_tx);
			else
				ieee80211_assign_tid_tx(sta, tid, tid_tx);
			spin_unlock_bh(&sta->lock);

			ieee80211_tx_ba_session_handle_start(sta, tid);
			continue;
		}

		tid_tx = rcu_dereference_protected_tid_tx(sta, tid);
		if (tid_tx && test_and_clear_bit(HT_AGG_STATE_WANT_STOP,
						 &tid_tx->state))
			___ieee80211_stop_tx_ba_session(sta, tid,
							WLAN_BACK_INITIATOR,
							true);
	}
	mutex_unlock(&sta->ampdu_mlme.mtx);
}

void ieee80211_send_delba(struct ieee80211_sub_if_data *sdata,
			  const u8 *da, u16 tid,
			  u16 initiator, u16 reason_code)
{
	struct ieee80211_local *local = sdata->local;
	struct sk_buff *skb;
	struct ieee80211_mgmt *mgmt;
	u16 params;

	skb = dev_alloc_skb(sizeof(*mgmt) + local->hw.extra_tx_headroom);
	if (!skb)
		return;

	skb_reserve(skb, local->hw.extra_tx_headroom);
	mgmt = (struct ieee80211_mgmt *) skb_put(skb, 24);
	memset(mgmt, 0, 24);
	memcpy(mgmt->da, da, ETH_ALEN);
	memcpy(mgmt->sa, sdata->vif.addr, ETH_ALEN);
	if (sdata->vif.type == NL80211_IFTYPE_AP ||
	    sdata->vif.type == NL80211_IFTYPE_AP_VLAN ||
	    sdata->vif.type == NL80211_IFTYPE_MESH_POINT)
		memcpy(mgmt->bssid, sdata->vif.addr, ETH_ALEN);
	else if (sdata->vif.type == NL80211_IFTYPE_STATION)
		memcpy(mgmt->bssid, sdata->u.mgd.bssid, ETH_ALEN);

	mgmt->frame_control = cpu_to_le16(IEEE80211_FTYPE_MGMT |
					  IEEE80211_STYPE_ACTION);

	skb_put(skb, 1 + sizeof(mgmt->u.action.u.delba));

	mgmt->u.action.category = WLAN_CATEGORY_BACK;
	mgmt->u.action.u.delba.action_code = WLAN_ACTION_DELBA;
	params = (u16)(initiator << 11); 	/* bit 11 initiator */
	params |= (u16)(tid << 12); 		/* bit 15:12 TID number */

	mgmt->u.action.u.delba.params = cpu_to_le16(params);
	mgmt->u.action.u.delba.reason_code = cpu_to_le16(reason_code);

	ieee80211_tx_skb(sdata, skb);
}

void ieee80211_process_delba(struct ieee80211_sub_if_data *sdata,
			     struct sta_info *sta,
			     struct ieee80211_mgmt *mgmt, size_t len)
{
	u16 tid, params;
	u16 initiator;

	params = le16_to_cpu(mgmt->u.action.u.delba.params);
	tid = (params & IEEE80211_DELBA_PARAM_TID_MASK) >> 12;
	initiator = (params & IEEE80211_DELBA_PARAM_INITIATOR_MASK) >> 11;

#ifdef CONFIG_MAC80211_HT_DEBUG
	if (net_ratelimit())
		printk(KERN_DEBUG "delba from %pM (%s) tid %d reason code %d\n",
			mgmt->sa, initiator ? "initiator" : "recipient", tid,
			le16_to_cpu(mgmt->u.action.u.delba.reason_code));
#endif /* CONFIG_MAC80211_HT_DEBUG */

	if (initiator == WLAN_BACK_INITIATOR)
		__ieee80211_stop_rx_ba_session(sta, tid, WLAN_BACK_INITIATOR, 0,
					       true);
	else
		__ieee80211_stop_tx_ba_session(sta, tid, WLAN_BACK_RECIPIENT,
					       true);
}

int ieee80211_send_smps_action(struct ieee80211_sub_if_data *sdata,
			       enum ieee80211_smps_mode smps, const u8 *da,
			       const u8 *bssid)
{
	struct ieee80211_local *local = sdata->local;
	struct sk_buff *skb;
	struct ieee80211_mgmt *action_frame;

	/* 27 = header + category + action + smps mode */
	skb = dev_alloc_skb(27 + local->hw.extra_tx_headroom);
	if (!skb)
		return -ENOMEM;

	skb_reserve(skb, local->hw.extra_tx_headroom);
	action_frame = (void *)skb_put(skb, 27);
	memcpy(action_frame->da, da, ETH_ALEN);
	memcpy(action_frame->sa, sdata->dev->dev_addr, ETH_ALEN);
	memcpy(action_frame->bssid, bssid, ETH_ALEN);
	action_frame->frame_control = cpu_to_le16(IEEE80211_FTYPE_MGMT |
						  IEEE80211_STYPE_ACTION);
	action_frame->u.action.category = WLAN_CATEGORY_HT;
	action_frame->u.action.u.ht_smps.action = WLAN_HT_ACTION_SMPS;
	switch (smps) {
	case IEEE80211_SMPS_AUTOMATIC:
	case IEEE80211_SMPS_NUM_MODES:
		WARN_ON(1);
	case IEEE80211_SMPS_OFF:
		action_frame->u.action.u.ht_smps.smps_control =
				WLAN_HT_SMPS_CONTROL_DISABLED;
		break;
	case IEEE80211_SMPS_STATIC:
		action_frame->u.action.u.ht_smps.smps_control =
				WLAN_HT_SMPS_CONTROL_STATIC;
		break;
	case IEEE80211_SMPS_DYNAMIC:
		action_frame->u.action.u.ht_smps.smps_control =
				WLAN_HT_SMPS_CONTROL_DYNAMIC;
		break;
	}

	/* we'll do more on status of this frame */
	IEEE80211_SKB_CB(skb)->flags |= IEEE80211_TX_CTL_REQ_TX_STATUS;
	ieee80211_tx_skb(sdata, skb);

	return 0;
}

void ieee80211_request_smps_work(struct work_struct *work)
{
	struct ieee80211_sub_if_data *sdata =
		container_of(work, struct ieee80211_sub_if_data,
			     u.mgd.request_smps_work);

	mutex_lock(&sdata->u.mgd.mtx);
	__ieee80211_request_smps(sdata, sdata->u.mgd.driver_smps_mode);
	mutex_unlock(&sdata->u.mgd.mtx);
}

void ieee80211_request_smps(struct ieee80211_vif *vif,
			    enum ieee80211_smps_mode smps_mode)
{
	struct ieee80211_sub_if_data *sdata = vif_to_sdata(vif);

	if (WARN_ON(vif->type != NL80211_IFTYPE_STATION))
		return;

	if (WARN_ON(smps_mode == IEEE80211_SMPS_OFF))
		smps_mode = IEEE80211_SMPS_AUTOMATIC;

	sdata->u.mgd.driver_smps_mode = smps_mode;

	ieee80211_queue_work(&sdata->local->hw,
			     &sdata->u.mgd.request_smps_work);
}
/* this might change ... don't want non-open drivers using it */
EXPORT_SYMBOL_GPL(ieee80211_request_smps);<|MERGE_RESOLUTION|>--- conflicted
+++ resolved
@@ -28,15 +28,9 @@
 	return false;
 }
 
-<<<<<<< HEAD
-void __check_htcap_disable(struct ieee80211_sub_if_data *sdata,
-			   struct ieee80211_sta_ht_cap *ht_cap,
-			   u16 flag)
-=======
 static void __check_htcap_disable(struct ieee80211_sub_if_data *sdata,
 				  struct ieee80211_sta_ht_cap *ht_cap,
 				  u16 flag)
->>>>>>> d7a4858c
 {
 	__le16 le_flag = cpu_to_le16(flag);
 	if (sdata->u.mgd.ht_capa_mask.cap_info & le_flag) {
